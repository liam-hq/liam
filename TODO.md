--- conflicted
+++ resolved
@@ -35,6 +35,7 @@
 - [ ] ActionButton.stories.tsxの動的インポートエラー解決
 - [ ] Next.js Image コンポーネントのモック改善
 - [ ] @liam-hq/db-structure パッケージの解決エラー修正
+- [ ] pnpm --filter @liam-hq/storybook test:coverage の失敗を修正
 
 ## フェーズ1: パッケージセットアップ ✅
 - [x] コンポーネントの分析と移行対象の特定
@@ -57,21 +58,14 @@
   - [ ] play関数によるインタラクションテスト追加
   - [x] テスト実行確認（1テスト合格）
 - [x] MicButton → 汎用マイクボタン（app-uiに移植完了）
-<<<<<<< HEAD
   - [x] play関数によるインタラクションテスト追加（既存実装あり）
   - [ ] カバレッジ100%達成（動的インポートエラー解決後）
 - [x] CancelButton → 汎用キャンセルボタン（app-uiに移植完了）
   - [x] play関数によるインタラクションテスト追加
   - [x] カバレッジ100%達成
-- [ ] SendButton → 汎用送信ボタン（テスト込み）
-=======
-  - [ ] play関数によるインタラクションテスト追加
-  - [ ] カバレッジ100%達成
-- [ ] CancelButton → 汎用キャンセルボタン（テスト込み）
 - [x] SendButton → 汎用送信ボタン（app-uiに移植完了）
   - [x] play関数によるインタラクションテスト追加
   - [ ] カバレッジ100%達成（Storybook Vitest Addon導入後に計測）
->>>>>>> bf09733b
 - [ ] NewSessionButton → 汎用「新規作成」ボタン（テスト込み）
 - [ ] ThreadListButton → 汎用リストトグルボタン（テスト込み）
 
