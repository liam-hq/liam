--- conflicted
+++ resolved
@@ -45,23 +45,16 @@
 
 ### ボタンコンポーネントの汎用化と移行（各コンポーネントにテスト必須）
 - [x] ActionButton → 汎用アクションボタン（app-uiに移植完了）
-<<<<<<< HEAD
   - [ ] play関数によるインタラクションテスト追加
   - [ ] カバレッジ100%達成
-- [ ] AttachButton → 汎用添付ボタン（テスト込み）
+- [x] AttachButton → 汎用添付ボタン（app-uiに移植完了）
+  - [ ] play関数によるインタラクションテスト追加
+  - [ ] カバレッジ100%達成
 - [ ] MicButton → 汎用マイクボタン（テスト込み）
 - [ ] CancelButton → 汎用キャンセルボタン（テスト込み）
 - [ ] SendButton → 汎用送信ボタン（テスト込み）
 - [ ] NewSessionButton → 汎用「新規作成」ボタン（テスト込み）
 - [ ] ThreadListButton → 汎用リストトグルボタン（テスト込み）
-=======
-- [x] AttachButton → 汎用添付ボタン（app-uiに移植完了）
-- [ ] MicButton → 汎用マイクボタン
-- [ ] CancelButton → 汎用キャンセルボタン
-- [ ] SendButton → 汎用送信ボタン
-- [ ] NewSessionButton → 汎用「新規作成」ボタン
-- [ ] ThreadListButton → 汎用リストトグルボタン
->>>>>>> c5bca2a5
 
 ## フェーズ3: リファクタリング
 
