--- conflicted
+++ resolved
@@ -63,17 +63,11 @@
   - [ ] play関数によるインタラクションテスト追加
   - [x] テスト実行確認（1テスト合格）
 - [x] MicButton → 汎用マイクボタン（app-uiに移植完了）
-<<<<<<< HEAD
-  - [ ] play関数によるインタラクションテスト追加
-  - [ ] カバレッジ100%達成
+  - [x] play関数によるインタラクションテスト追加（既存実装あり）
+  - [ ] カバレッジ100%達成（動的インポートエラー解決後）
 - [x] CancelButton → 汎用キャンセルボタン（app-uiに移植完了）
   - [x] play関数によるインタラクションテスト追加
   - [x] カバレッジ100%達成
-=======
-  - [x] play関数によるインタラクションテスト追加（既存実装あり）
-  - [ ] カバレッジ100%達成（動的インポートエラー解決後）
-- [ ] CancelButton → 汎用キャンセルボタン（テスト込み）
->>>>>>> e94f78e1
 - [ ] SendButton → 汎用送信ボタン（テスト込み）
 - [ ] NewSessionButton → 汎用「新規作成」ボタン（テスト込み）
 - [ ] ThreadListButton → 汎用リストトグルボタン（テスト込み）
