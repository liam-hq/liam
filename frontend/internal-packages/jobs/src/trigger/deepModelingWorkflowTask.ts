<<<<<<< HEAD
import type {
  DeepModelingParams,
  DeepModelingResult,
  NodeLogger,
} from '@liam-hq/agent'
=======
import type { DeepModelingParams } from '@liam-hq/agent'
>>>>>>> b291c5ff
import { createSupabaseRepositories, deepModeling } from '@liam-hq/agent'
import { logger, task } from '@trigger.dev/sdk'
import { errAsync, ResultAsync } from 'neverthrow'
import { createClient } from '../libs/supabase'

// Define type excluding schemaData (repositories are now passed via config)
export type DeepModelingPayload = Omit<DeepModelingParams, 'schemaData'>

export const deepModelingWorkflowTask = task({
  id: 'deep-modeling-workflow',
  machine: 'medium-1x',
  run: async (
    payload: DeepModelingPayload,
  ): Promise<ResultAsync<DeepModelingResult, Error>> => {
    logger.log('Starting Deep Modeling workflow:', {
      buildingSchemaId: payload.buildingSchemaId,
      messageLength: payload.userInput.length,
      timestamp: new Date().toISOString(),
    })

    // Create fresh repositories in job to avoid serialization issues
    // When repositories are passed from API Route to Job, class instances lose their methods
    // during JSON serialization/deserialization, causing "createMessage is not a function" errors
    const supabaseClientResult = createClient()

<<<<<<< HEAD
    if (supabaseClientResult.isErr()) {
      return errAsync(supabaseClientResult.error)
=======
    const schemaResult = await repositories.schema.getSchema(
      payload.designSessionId,
    )
    if (schemaResult.isErr()) {
      throw new Error(
        `Failed to fetch schema data: ${schemaResult.error.message}`,
      )
>>>>>>> b291c5ff
    }
    const repositories = createSupabaseRepositories(supabaseClientResult.value)

<<<<<<< HEAD
    const workflowLogger = createWorkflowLogger()

    return repositories.schema
      .getSchema(payload.designSessionId)
      .andThen((schemaResult) => {
        const deepModelingParams: DeepModelingParams = {
          ...payload,
          schemaData: schemaResult.schema,
        }
=======
    const deepModelingParams: DeepModelingParams = {
      ...payload,
      schemaData: schemaResult.value.schema,
    }

    const result = await deepModeling(deepModelingParams, {
      configurable: {
        repositories,
      },
    })
>>>>>>> b291c5ff

        return ResultAsync.fromPromise(
          deepModeling(deepModelingParams, {
            configurable: {
              repositories,
              logger: workflowLogger,
            },
          }),
          (err) => new Error(String(err)),
        )
      })
      .map((result) => {
        logger.log('Deep Modeling workflow completed:', {
          success: result.isOk(),
        })

        return result
      })
  },
})<|MERGE_RESOLUTION|>--- conflicted
+++ resolved
@@ -1,12 +1,4 @@
-<<<<<<< HEAD
-import type {
-  DeepModelingParams,
-  DeepModelingResult,
-  NodeLogger,
-} from '@liam-hq/agent'
-=======
-import type { DeepModelingParams } from '@liam-hq/agent'
->>>>>>> b291c5ff
+import type { DeepModelingParams, DeepModelingResult } from '@liam-hq/agent'
 import { createSupabaseRepositories, deepModeling } from '@liam-hq/agent'
 import { logger, task } from '@trigger.dev/sdk'
 import { errAsync, ResultAsync } from 'neverthrow'
@@ -32,22 +24,11 @@
     // during JSON serialization/deserialization, causing "createMessage is not a function" errors
     const supabaseClientResult = createClient()
 
-<<<<<<< HEAD
     if (supabaseClientResult.isErr()) {
       return errAsync(supabaseClientResult.error)
-=======
-    const schemaResult = await repositories.schema.getSchema(
-      payload.designSessionId,
-    )
-    if (schemaResult.isErr()) {
-      throw new Error(
-        `Failed to fetch schema data: ${schemaResult.error.message}`,
-      )
->>>>>>> b291c5ff
     }
     const repositories = createSupabaseRepositories(supabaseClientResult.value)
 
-<<<<<<< HEAD
     const workflowLogger = createWorkflowLogger()
 
     return repositories.schema
@@ -57,18 +38,6 @@
           ...payload,
           schemaData: schemaResult.schema,
         }
-=======
-    const deepModelingParams: DeepModelingParams = {
-      ...payload,
-      schemaData: schemaResult.value.schema,
-    }
-
-    const result = await deepModeling(deepModelingParams, {
-      configurable: {
-        repositories,
-      },
-    })
->>>>>>> b291c5ff
 
         return ResultAsync.fromPromise(
           deepModeling(deepModelingParams, {
