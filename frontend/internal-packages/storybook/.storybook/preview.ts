import type { Preview } from '@storybook/react'
import '@liam-hq/ui/src/styles/globals.css'
import { initialize, mswDecorator } from 'msw-storybook-addon'
import { getLangfuseWeb } from './langfuseWeb.mock'

// Initialize MSW
initialize()

// Initialize the mock for Storybook
if (typeof window !== 'undefined') {
  window.__STORYBOOK_LANGFUSE_MOCK__ = getLangfuseWeb()
}

// Mock Supabase environment variables
if (typeof process !== 'undefined') {
<<<<<<< HEAD
  process.env.NEXT_PUBLIC_SUPABASE_URL = process.env.NEXT_PUBLIC_SUPABASE_URL || 'http://localhost:54321'
  process.env.NEXT_PUBLIC_SUPABASE_ANON_KEY = process.env.NEXT_PUBLIC_SUPABASE_ANON_KEY || 'mock-anon-key'
}

=======
  process.env.NEXT_PUBLIC_SUPABASE_URL =
    process.env.NEXT_PUBLIC_SUPABASE_URL || 'http://localhost:54321'
  process.env.NEXT_PUBLIC_SUPABASE_ANON_KEY =
    process.env.NEXT_PUBLIC_SUPABASE_ANON_KEY || 'mock-anon-key'
}

const decorators = [mswDecorator]

>>>>>>> 0243845e
const preview: Preview = {
  decorators,
  parameters: {
    actions: { argTypesRegex: '^on[A-Z].*' },
    controls: {
      matchers: {
        color: /(background|color)$/i,
        date: /Date$/,
      },
    },
    backgrounds: {
      default: 'dark',
      values: [
        { name: 'light', value: '#f8f8f8' },
        { name: 'dark', value: '#333333' },
      ],
    },
    layout: 'centered',
  },
  tags: ['autodocs'],
}

export default preview<|MERGE_RESOLUTION|>--- conflicted
+++ resolved
@@ -13,12 +13,6 @@
 
 // Mock Supabase environment variables
 if (typeof process !== 'undefined') {
-<<<<<<< HEAD
-  process.env.NEXT_PUBLIC_SUPABASE_URL = process.env.NEXT_PUBLIC_SUPABASE_URL || 'http://localhost:54321'
-  process.env.NEXT_PUBLIC_SUPABASE_ANON_KEY = process.env.NEXT_PUBLIC_SUPABASE_ANON_KEY || 'mock-anon-key'
-}
-
-=======
   process.env.NEXT_PUBLIC_SUPABASE_URL =
     process.env.NEXT_PUBLIC_SUPABASE_URL || 'http://localhost:54321'
   process.env.NEXT_PUBLIC_SUPABASE_ANON_KEY =
@@ -27,7 +21,6 @@
 
 const decorators = [mswDecorator]
 
->>>>>>> 0243845e
 const preview: Preview = {
   decorators,
   parameters: {
