--- conflicted
+++ resolved
@@ -37,9 +37,11 @@
   // Message saving fields
   designSessionId: string
 
-<<<<<<< HEAD
-  // Progress timeline item ID for tracking
-  progressTimelineItemId?: string | undefined
+  // Repository dependencies for data access
+  repositories: Repositories
+
+  // Logging functionality
+  logger: NodeLogger
 }
 
 /**
@@ -47,11 +49,5 @@
  */
 export interface WorkflowConfigurable {
   repositories: Repositories
-=======
-  // Repository dependencies for data access
-  repositories: Repositories
-
-  // Logging functionality
->>>>>>> d6124af2
   logger: NodeLogger
 }