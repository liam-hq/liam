import { Annotation, MessagesAnnotation } from '@langchain/langgraph'
import type { Schema } from '@liam-hq/db-structure'
import type { Usecase } from '../../../langchain/agents/qaGenerateUsecaseAgent/agent'

/**
 * Default recursion limit for LangGraph workflow execution.
 * This value limits the total number of state transitions (edges) in the graph.
 *
 * Important: Node retries do NOT count toward this limit. The limit only
 * applies to transitions between nodes.
 *
 * The workflow has 8 nodes:
 * - Normal execution: 9 transitions (START → 8 nodes → END)
 * - With error loops: May have additional transitions when errors occur
 *   (e.g., validateSchema → designSchema)
 *
 * Setting this to 100 ensures:
 * - Complete workflow execution under normal conditions
 * - Ample headroom for complex error handling loops and retries
 * - Protection against infinite loops while allowing for complex workflows
 * - Sufficient capacity for finding optimal workflow patterns
 */
export const DEFAULT_RECURSION_LIMIT = 100

/**
 * Create LangGraph-compatible annotations (shared)
 */
export const createAnnotations = () => {
  return Annotation.Root({
    ...MessagesAnnotation.spec,
    userInput: Annotation<string>,
    analyzedRequirements: Annotation<
      | {
          businessRequirement: string
          functionalRequirements: Record<string, string[]>
          nonFunctionalRequirements: Record<string, string[]>
        }
      | undefined
    >,
    generatedUsecases: Annotation<Usecase[] | undefined>,
    schemaData: Annotation<Schema>,
    projectId: Annotation<string | undefined>,
    buildingSchemaId: Annotation<string>,
    latestVersionNumber: Annotation<number>,
    buildingSchemaVersionId: Annotation<string | undefined>,
    organizationId: Annotation<string>,
    userId: Annotation<string>,
    designSessionId: Annotation<string>,
    error: Annotation<Error | undefined>,
    retryCount: Annotation<Record<string, number>>,

    ddlStatements: Annotation<string | undefined>,
    dmlStatements: Annotation<string | undefined>,

<<<<<<< HEAD
    // Repository dependencies for data access
    repositories: Annotation<Repositories>,
=======
    // DDL execution retry mechanism
    shouldRetryWithDesignSchema: Annotation<boolean | undefined>,
    ddlExecutionFailed: Annotation<boolean | undefined>,
    ddlExecutionFailureReason: Annotation<string | undefined>,
>>>>>>> 06a31ae5
  })
}<|MERGE_RESOLUTION|>--- conflicted
+++ resolved
@@ -51,15 +51,5 @@
 
     ddlStatements: Annotation<string | undefined>,
     dmlStatements: Annotation<string | undefined>,
-
-<<<<<<< HEAD
-    // Repository dependencies for data access
-    repositories: Annotation<Repositories>,
-=======
-    // DDL execution retry mechanism
-    shouldRetryWithDesignSchema: Annotation<boolean | undefined>,
-    ddlExecutionFailed: Annotation<boolean | undefined>,
-    ddlExecutionFailureReason: Annotation<string | undefined>,
->>>>>>> 06a31ae5
   })
 }