<<<<<<< HEAD
import type { RunnableConfig } from '@langchain/core/runnables'
import { getConfigurable } from '../shared/getConfigurable'
import { getWorkflowNodeProgress } from '../shared/getWorkflowNodeProgress'
=======
>>>>>>> d6124af2
import type { WorkflowState } from '../types'

/**
 * Prepare DML Node - QA Agent generates DML
 * Performed by qaAgent
 */
export async function prepareDmlNode(
  state: WorkflowState,
  config: RunnableConfig,
): Promise<WorkflowState> {
<<<<<<< HEAD
  const configurableResult = getConfigurable(config)
  if (configurableResult.isErr()) {
    return {
      ...state,
      error: configurableResult.error,
    }
  }
  const { repositories } = configurableResult.value

  // Update progress message if available
  if (state.progressTimelineItemId) {
    await repositories.schema.updateTimelineItem(state.progressTimelineItemId, {
      content: 'Processing: prepareDML',
      progress: getWorkflowNodeProgress('prepareDML'),
    })
  }

=======
>>>>>>> d6124af2
  return {
    ...state,
  }
}<|MERGE_RESOLUTION|>--- conflicted
+++ resolved
@@ -1,9 +1,4 @@
-<<<<<<< HEAD
 import type { RunnableConfig } from '@langchain/core/runnables'
-import { getConfigurable } from '../shared/getConfigurable'
-import { getWorkflowNodeProgress } from '../shared/getWorkflowNodeProgress'
-=======
->>>>>>> d6124af2
 import type { WorkflowState } from '../types'
 
 /**
@@ -14,26 +9,6 @@
   state: WorkflowState,
   config: RunnableConfig,
 ): Promise<WorkflowState> {
-<<<<<<< HEAD
-  const configurableResult = getConfigurable(config)
-  if (configurableResult.isErr()) {
-    return {
-      ...state,
-      error: configurableResult.error,
-    }
-  }
-  const { repositories } = configurableResult.value
-
-  // Update progress message if available
-  if (state.progressTimelineItemId) {
-    await repositories.schema.updateTimelineItem(state.progressTimelineItemId, {
-      content: 'Processing: prepareDML',
-      progress: getWorkflowNodeProgress('prepareDML'),
-    })
-  }
-
-=======
->>>>>>> d6124af2
   return {
     ...state,
   }
