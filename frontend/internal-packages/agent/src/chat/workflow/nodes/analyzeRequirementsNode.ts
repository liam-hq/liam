import type { RunnableConfig } from '@langchain/core/runnables'
import { ResultAsync } from 'neverthrow'
import type * as v from 'valibot'
import { PMAnalysisAgent } from '../../../langchain/agents'
import type { requirementsAnalysisSchema } from '../../../langchain/agents/pmAnalysisAgent/agent'
import type { BasePromptVariables } from '../../../langchain/utils/types'
<<<<<<< HEAD
import type { NodeLogger } from '../../../utils/nodeLogger'
import { getConfigurable } from '../shared/getConfigurable'
import { getWorkflowNodeProgress } from '../shared/getWorkflowNodeProgress'
=======
>>>>>>> d6124af2
import type { WorkflowState } from '../types'
import { logAssistantMessage } from '../utils/timelineLogger'

const NODE_NAME = 'analyzeRequirementsNode'

type AnalysisResult = v.InferOutput<typeof requirementsAnalysisSchema>

/**
 * Log analysis results for debugging/monitoring purposes
 * TODO: Remove this function once the feature is stable and monitoring is no longer needed
 */
const logAnalysisResult = (
  logger: NodeLogger,
  result: AnalysisResult,
): void => {
  logger.log(`[${NODE_NAME}] Analysis Result:`)
  logger.log(`[${NODE_NAME}] BRD: ${result.businessRequirement}`)
  logger.log(
    `[${NODE_NAME}] Functional Requirements: ${JSON.stringify(result.functionalRequirements)}`,
  )
  logger.log(
    `[${NODE_NAME}] Non-Functional Requirements: ${JSON.stringify(result.nonFunctionalRequirements)}`,
  )
}

/**
 * Analyze Requirements Node - Requirements Organization
 * Performed by pmAnalysisAgent
 */
export async function analyzeRequirementsNode(
  state: WorkflowState,
  config: RunnableConfig,
): Promise<WorkflowState> {
  const configurableResult = getConfigurable(config)
  if (configurableResult.isErr()) {
    return {
      ...state,
      error: configurableResult.error,
    }
  }
  const { repositories, logger } = configurableResult.value

  logger.log(`[${NODE_NAME}] Started`)

<<<<<<< HEAD
  // Update progress message if available
  if (state.progressTimelineItemId) {
    await repositories.schema.updateTimelineItem(state.progressTimelineItemId, {
      content: 'Processing: analyzeRequirements',
      progress: getWorkflowNodeProgress('analyzeRequirements'),
    })
  }
=======
  await logAssistantMessage(state, 'Analyzing requirements...')
>>>>>>> d6124af2

  const pmAnalysisAgent = new PMAnalysisAgent()

  const promptVariables: BasePromptVariables = {
    chat_history: state.formattedHistory,
    user_message: state.userInput,
  }

  const retryCount = state.retryCount[NODE_NAME] ?? 0

<<<<<<< HEAD
  const result = await ResultAsync.fromPromise(
=======
  await logAssistantMessage(
    state,
    'Organizing business and functional requirements...',
  )

  const analysisResult = await ResultAsync.fromPromise(
>>>>>>> d6124af2
    pmAnalysisAgent.analyzeRequirements(promptVariables),
    (error) => (error instanceof Error ? error : new Error(String(error))),
  )

  return result.match(
    (analysisResult) => {
      // Log the analysis result for debugging/monitoring purposes
      logAnalysisResult(logger, analysisResult)

<<<<<<< HEAD
      logger.log(`[${NODE_NAME}] Completed`)

      return {
        ...state,
        analyzedRequirements: {
          businessRequirement: analysisResult.businessRequirement,
          functionalRequirements: analysisResult.functionalRequirements,
          nonFunctionalRequirements: analysisResult.nonFunctionalRequirements,
        },
        error: undefined, // Clear error on success
      }
    },
    (error) => {
      logger.error(`[${NODE_NAME}] Failed: ${error.message}`)
=======
    await logAssistantMessage(
      state,
      'Error occurred during requirements analysis',
    )

    return {
      ...state,
      error,
      retryCount: {
        ...state.retryCount,
        [NODE_NAME]: retryCount + 1,
      },
    }
  }

  const result = analysisResult.value
  logAnalysisResult(state.logger, result)

  await logAssistantMessage(state, 'Requirements analysis completed')

  state.logger.log(`[${NODE_NAME}] Completed`)
>>>>>>> d6124af2

      // Increment retry count and set error
      return {
        ...state,
        error: error,
        retryCount: {
          ...state.retryCount,
          [NODE_NAME]: retryCount + 1,
        },
      }
    },
  )
}<|MERGE_RESOLUTION|>--- conflicted
+++ resolved
@@ -4,12 +4,8 @@
 import { PMAnalysisAgent } from '../../../langchain/agents'
 import type { requirementsAnalysisSchema } from '../../../langchain/agents/pmAnalysisAgent/agent'
 import type { BasePromptVariables } from '../../../langchain/utils/types'
-<<<<<<< HEAD
 import type { NodeLogger } from '../../../utils/nodeLogger'
 import { getConfigurable } from '../shared/getConfigurable'
-import { getWorkflowNodeProgress } from '../shared/getWorkflowNodeProgress'
-=======
->>>>>>> d6124af2
 import type { WorkflowState } from '../types'
 import { logAssistantMessage } from '../utils/timelineLogger'
 
@@ -54,17 +50,7 @@
 
   logger.log(`[${NODE_NAME}] Started`)
 
-<<<<<<< HEAD
-  // Update progress message if available
-  if (state.progressTimelineItemId) {
-    await repositories.schema.updateTimelineItem(state.progressTimelineItemId, {
-      content: 'Processing: analyzeRequirements',
-      progress: getWorkflowNodeProgress('analyzeRequirements'),
-    })
-  }
-=======
   await logAssistantMessage(state, 'Analyzing requirements...')
->>>>>>> d6124af2
 
   const pmAnalysisAgent = new PMAnalysisAgent()
 
@@ -75,68 +61,46 @@
 
   const retryCount = state.retryCount[NODE_NAME] ?? 0
 
-<<<<<<< HEAD
-  const result = await ResultAsync.fromPromise(
-=======
   await logAssistantMessage(
     state,
     'Organizing business and functional requirements...',
   )
 
   const analysisResult = await ResultAsync.fromPromise(
->>>>>>> d6124af2
     pmAnalysisAgent.analyzeRequirements(promptVariables),
     (error) => (error instanceof Error ? error : new Error(String(error))),
   )
 
-  return result.match(
-    (analysisResult) => {
+  return analysisResult.match(
+    async (result) => {
       // Log the analysis result for debugging/monitoring purposes
-      logAnalysisResult(logger, analysisResult)
+      logAnalysisResult(logger, result)
 
-<<<<<<< HEAD
+      await logAssistantMessage(state, 'Requirements analysis completed')
+
       logger.log(`[${NODE_NAME}] Completed`)
 
       return {
         ...state,
         analyzedRequirements: {
-          businessRequirement: analysisResult.businessRequirement,
-          functionalRequirements: analysisResult.functionalRequirements,
-          nonFunctionalRequirements: analysisResult.nonFunctionalRequirements,
+          businessRequirement: result.businessRequirement,
+          functionalRequirements: result.functionalRequirements,
+          nonFunctionalRequirements: result.nonFunctionalRequirements,
         },
         error: undefined, // Clear error on success
       }
     },
-    (error) => {
+    async (error) => {
       logger.error(`[${NODE_NAME}] Failed: ${error.message}`)
-=======
-    await logAssistantMessage(
-      state,
-      'Error occurred during requirements analysis',
-    )
 
-    return {
-      ...state,
-      error,
-      retryCount: {
-        ...state.retryCount,
-        [NODE_NAME]: retryCount + 1,
-      },
-    }
-  }
+      await logAssistantMessage(
+        state,
+        'Error occurred during requirements analysis',
+      )
 
-  const result = analysisResult.value
-  logAnalysisResult(state.logger, result)
-
-  await logAssistantMessage(state, 'Requirements analysis completed')
-
-  state.logger.log(`[${NODE_NAME}] Completed`)
->>>>>>> d6124af2
-
-      // Increment retry count and set error
       return {
         ...state,
-        error: error,
+        error,
         retryCount: {
           ...state.retryCount,
           [NODE_NAME]: retryCount + 1,
