import { AIMessage } from '@langchain/core/messages'
import type { RunnableConfig } from '@langchain/core/runnables'
import type { Database } from '@liam-hq/db'
import { PMAnalysisAgent } from '../../../langchain/agents'
import type { Repositories } from '../../../repositories'
import { WorkflowTerminationError } from '../../../shared/errorHandling'
import { getConfigurable } from '../shared/getConfigurable'
import type { WorkflowState } from '../types'
import { logAssistantMessage } from '../utils/timelineLogger'
import {
  createOrUpdateArtifact,
  transformWorkflowStateToArtifact,
} from '../utils/transformWorkflowStateToArtifact'
import { withTimelineItemSync } from '../utils/withTimelineItemSync'

/**
 * Format analyzed requirements into a structured string
 */
const formatAnalyzedRequirements = (
  analyzedRequirements: NonNullable<WorkflowState['analyzedRequirements']>,
): string => {
  const formatRequirements = (
    requirements: Record<string, string[]>,
    title: string,
  ): string => {
    const entries = Object.entries(requirements)
    if (entries.length === 0) return ''

    return `${title}:
${entries
  .map(
    ([category, items]) =>
      `- ${category}:\n  ${items.map((item) => `  • ${item}`).join('\n')}`,
  )
  .join('\n')}`
  }

  const sections = [
    `Business Requirement:\n${analyzedRequirements.businessRequirement}`,
    formatRequirements(
      analyzedRequirements.functionalRequirements,
      'Functional Requirements',
    ),
    formatRequirements(
      analyzedRequirements.nonFunctionalRequirements,
      'Non-Functional Requirements',
    ),
  ].filter(Boolean)

  return sections.join('\n\n')
}

/**
 * Save artifacts if workflow state contains artifact data
 */
async function saveArtifacts(
  state: WorkflowState,
  repositories: Repositories,
  assistantRole: Database['public']['Enums']['assistant_role_enum'],
): Promise<void> {
  if (!state.analyzedRequirements && !state.generatedUsecases) {
    return
  }

  const artifact = transformWorkflowStateToArtifact(state)
  const artifactResult = await createOrUpdateArtifact(
    state,
    artifact,
    repositories,
  )

  if (artifactResult.success) {
    await logAssistantMessage(
      state,
      repositories,
      'Your requirements have been analyzed and saved',
      assistantRole,
    )
  } else {
    await logAssistantMessage(
      state,
      repositories,
      'Unable to save your requirements. Please try again or contact support...',
      assistantRole,
    )
  }
}

/**
 * Analyze Requirements Node - Requirements Organization
 * Performed by pmAnalysisAgent
 */
export async function analyzeRequirementsNode(
  state: WorkflowState,
  config: RunnableConfig,
): Promise<WorkflowState> {
  const assistantRole: Database['public']['Enums']['assistant_role_enum'] = 'pm'
  const configurableResult = getConfigurable(config)
  if (configurableResult.isErr()) {
    throw new WorkflowTerminationError(
      configurableResult.error,
      'analyzeRequirementsNode',
    )
  }
  const { repositories } = configurableResult.value

  await logAssistantMessage(
    state,
    repositories,
    'Breaking down your request into structured requirements...',
    assistantRole,
  )

  const pmAnalysisAgent = new PMAnalysisAgent()

<<<<<<< HEAD
  const retryCount = state.retryCount['analyzeRequirementsNode'] ?? 0

  const analysisResult = await pmAnalysisAgent.generate(state.messages)
=======
  const analysisResult = await ResultAsync.fromPromise(
    pmAnalysisAgent.generate(state.messages),
    (error) => (error instanceof Error ? error : new Error(String(error))),
  )
>>>>>>> 4fad17c7

  return analysisResult.match(
    async (analysisData) => {
      const analyzedRequirements = {
        businessRequirement: analysisData.response.businessRequirement,
        functionalRequirements: analysisData.response.functionalRequirements,
        nonFunctionalRequirements:
          analysisData.response.nonFunctionalRequirements,
      }

      // Log reasoning summary if available
      if (
        analysisData.reasoning?.summary &&
        analysisData.reasoning.summary.length > 0
      ) {
        for (const summaryItem of analysisData.reasoning.summary) {
          await logAssistantMessage(
            state,
            repositories,
            summaryItem.text,
            assistantRole,
          )
        }
      }

      // Create complete message with all analyzed requirements and sync to timeline
      const completeMessage = await withTimelineItemSync(
        new AIMessage({
          content: formatAnalyzedRequirements(analyzedRequirements),
          name: 'PMAnalysisAgent',
        }),
        {
          designSessionId: state.designSessionId,
          organizationId: state.organizationId || '',
          userId: state.userId,
          repositories,
          assistantRole,
        },
      )

      const updatedState = {
        ...state,
        messages: [completeMessage],
        analyzedRequirements,
      }

      // Save artifacts if requirements are successfully analyzed
      await saveArtifacts(updatedState, repositories, assistantRole)

      return updatedState
    },
    async (error) => {
      await logAssistantMessage(
        state,
        repositories,
        'Having trouble understanding your requirements. Let me try a different approach...',
        assistantRole,
      )

      throw new WorkflowTerminationError(error, 'analyzeRequirementsNode')
    },
  )
}<|MERGE_RESOLUTION|>--- conflicted
+++ resolved
@@ -113,16 +113,7 @@
 
   const pmAnalysisAgent = new PMAnalysisAgent()
 
-<<<<<<< HEAD
-  const retryCount = state.retryCount['analyzeRequirementsNode'] ?? 0
-
   const analysisResult = await pmAnalysisAgent.generate(state.messages)
-=======
-  const analysisResult = await ResultAsync.fromPromise(
-    pmAnalysisAgent.generate(state.messages),
-    (error) => (error instanceof Error ? error : new Error(String(error))),
-  )
->>>>>>> 4fad17c7
 
   return analysisResult.match(
     async (analysisData) => {
