--- conflicted
+++ resolved
@@ -1,9 +1,5 @@
-<<<<<<< HEAD
 import type { RunnableConfig } from '@langchain/core/runnables'
 import { getConfigurable } from '../shared/getConfigurable'
-import { getWorkflowNodeProgress } from '../shared/getWorkflowNodeProgress'
-=======
->>>>>>> d6124af2
 import type { WorkflowState } from '../types'
 
 const NODE_NAME = 'reviewDeliverablesNode'
@@ -27,17 +23,6 @@
 
   logger.log(`[${NODE_NAME}] Started`)
 
-<<<<<<< HEAD
-  // Update progress message if available
-  if (state.progressTimelineItemId) {
-    await repositories.schema.updateTimelineItem(state.progressTimelineItemId, {
-      content: 'Processing: reviewDeliverables',
-      progress: getWorkflowNodeProgress('reviewDeliverables'),
-    })
-  }
-
-=======
->>>>>>> d6124af2
   // TODO: Implement deliverables review logic
   // This node should perform final confirmation of requirements and deliverables
 
