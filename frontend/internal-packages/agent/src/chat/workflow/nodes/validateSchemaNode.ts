import type { RunnableConfig } from '@langchain/core/runnables'
import type { Database } from '@liam-hq/db'
import { executeQuery } from '@liam-hq/pglite-server'
import type { SqlResult } from '@liam-hq/pglite-server/src/types'
<<<<<<< HEAD
import { WorkflowTerminationError } from '../../../shared/errorHandling'
=======
import { ResultAsync } from 'neverthrow'
import type { Usecase } from '../../../langchain/agents/qaGenerateUsecaseAgent/agent'
>>>>>>> bdbfb28b
import { getConfigurable } from '../shared/getConfigurable'
import type { WorkflowState } from '../types'
import { logAssistantMessage } from '../utils/timelineLogger'
import {
  createOrUpdateArtifact,
  transformWorkflowStateToArtifact,
} from '../utils/transformWorkflowStateToArtifact'

type UsecaseDmlExecutionResult = {
  useCaseId: string
  useCaseTitle: string
  success: boolean
  executedOperations: number
  errors?: string[]
  executedAt: Date
}

/**
 * Execute DML operations by usecase with DDL statements
 * Combines DDL and usecase-specific DML into single execution units
 */
async function executeDmlOperationsByUsecase(
  sessionId: string,
  ddlStatements: string,
  usecases: Usecase[],
): Promise<UsecaseDmlExecutionResult[]> {
  const results: UsecaseDmlExecutionResult[] = []

  for (const usecase of usecases) {
    if (!usecase.dmlOperations || usecase.dmlOperations.length === 0) {
      continue
    }

    // Build combined SQL for this usecase
    const sqlParts = []

    // Only include DDL if it exists
    if (ddlStatements.trim()) {
      sqlParts.push('-- DDL Statements', ddlStatements, '')
    }

    sqlParts.push(
      `-- UseCase: ${usecase.id}`,
      `-- ${usecase.title}`,
      ...usecase.dmlOperations.map((op) => {
        const header = op.description
          ? `-- ${op.description}`
          : `-- ${op.operation_type} operation`
        return `${header}\n${op.sql};`
      }),
    )

    const combinedSql = sqlParts.filter(Boolean).join('\n')

    const startTime = new Date()
    const executionResult = await ResultAsync.fromPromise(
      executeQuery(sessionId, combinedSql),
      (error) => new Error(String(error)),
    )

    if (executionResult.isOk()) {
      const sqlResults = executionResult.value

      // Check if all operations succeeded
      const hasErrors = sqlResults.some((result) => !result.success)
      const errors = sqlResults
        .filter((result) => !result.success)
        .map((result) => String(result.result))

      results.push({
        useCaseId: usecase.id,
        useCaseTitle: usecase.title,
        success: !hasErrors,
        executedOperations: usecase.dmlOperations.length,
        ...(hasErrors && { errors }),
        executedAt: startTime,
      })
    } else {
      results.push({
        useCaseId: usecase.id,
        useCaseTitle: usecase.title,
        success: false,
        executedOperations: 0,
        errors: [executionResult.error.message],
        executedAt: startTime,
      })
    }
  }

  return results
}

/**
 * Update workflow state with usecase-based execution results
 */
function updateWorkflowStateWithUsecaseResults(
  state: WorkflowState,
  results: UsecaseDmlExecutionResult[],
): WorkflowState {
  if (!state.generatedUsecases || !state.dmlOperations) {
    return state
  }

  // Create a map of usecase results for quick lookup
  const resultMap = new Map(results.map((result) => [result.useCaseId, result]))

  const updatedDmlOperations = state.dmlOperations.map((dmlOp) => {
    const usecaseResult = resultMap.get(dmlOp.useCaseId)

    if (!usecaseResult) {
      return dmlOp
    }

    const executionLog = {
      executed_at: usecaseResult.executedAt.toISOString(),
      success: usecaseResult.success,
      result_summary: usecaseResult.success
        ? `UseCase "${usecaseResult.useCaseTitle}" operations completed successfully`
        : `UseCase "${usecaseResult.useCaseTitle}" failed: ${usecaseResult.errors?.join('; ')}`,
    }

    return {
      ...dmlOp,
      dml_execution_logs: [executionLog],
    }
  })

  return {
    ...state,
    dmlOperations: updatedDmlOperations,
  }
}

/**
 * Validate Schema Node - Individual DML Execution & Result Mapping
 * Executes DDL first, then DML operations individually to associate results with use cases
 */
export async function validateSchemaNode(
  state: WorkflowState,
  config: RunnableConfig,
): Promise<WorkflowState> {
  const assistantRole: Database['public']['Enums']['assistant_role_enum'] = 'db'
  const configurableResult = getConfigurable(config)
  if (configurableResult.isErr()) {
    throw new WorkflowTerminationError(
      configurableResult.error,
      'validateSchemaNode',
    )
  }
  const { repositories } = configurableResult.value

  // Check if we have any statements to execute
  const hasDdl = state.ddlStatements?.trim()
  const hasDml = state.dmlOperations && state.dmlOperations.length > 0
  const hasUsecases =
    state.generatedUsecases && state.generatedUsecases.length > 0

  if (!hasDdl && !hasDml) {
    return state
  }

  let allResults: SqlResult[] = []

  const combinedStatements = [
    hasDdl ? state.ddlStatements : '',
    hasDml ? 'DML operations executed individually' : '',
  ]
    .filter(Boolean)
    .join('\n')

  // Execute DDL first if present
  if (hasDdl && state.ddlStatements) {
    const ddlResults: SqlResult[] = await executeQuery(
      state.designSessionId,
      state.ddlStatements,
    )
    allResults = [...ddlResults]
  }

  // Execute DML operations by usecase if present
  let usecaseExecutionResults: UsecaseDmlExecutionResult[] = []
  let updatedState = state
  if (hasDml && hasUsecases && state.generatedUsecases) {
    usecaseExecutionResults = await executeDmlOperationsByUsecase(
      state.designSessionId,
      state.ddlStatements || '',
      state.generatedUsecases,
    )

    // Convert usecase results to SqlResult format for logging
    const dmlSqlResults: SqlResult[] = usecaseExecutionResults.map(
      (result) => ({
        sql: `UseCase: ${result.useCaseTitle}`,
        result: result.success
          ? { executedOperations: result.executedOperations }
          : { errors: result.errors },
        success: result.success,
        id: `usecase-${result.useCaseId}`,
        metadata: {
          executionTime: 0,
          timestamp: result.executedAt.toISOString(),
        },
      }),
    )
    allResults = [...allResults, ...dmlSqlResults]

    // Update workflow state with execution results
    updatedState = updateWorkflowStateWithUsecaseResults(
      state,
      usecaseExecutionResults,
    )

    // Update artifact with the new state
    const artifact = transformWorkflowStateToArtifact(updatedState)
    await createOrUpdateArtifact(updatedState, artifact, repositories)
  }

  const results = allResults

  const queryResult = await repositories.schema.createValidationQuery({
    designSessionId: state.designSessionId,
    queryString: combinedStatements,
  })

  if (queryResult.success) {
    await repositories.schema.createValidationResults({
      validationQueryId: queryResult.queryId,
      results,
    })

    const successCount = results.filter((r) => r.success).length
    const errorCount = results.length - successCount
    const validationMessage =
      errorCount === 0
        ? 'Database validation complete: all checks passed successfully'
        : `Database validation found ${errorCount} issues that need attention`

    await logAssistantMessage(
      state,
      repositories,
      validationMessage,
      assistantRole,
    )
  }

  // Check for execution errors
  const hasErrors = results.some((result: SqlResult) => !result.success)

  if (hasErrors) {
    const errorMessages = results
      .filter((result: SqlResult) => !result.success)
      .map(
        (result: SqlResult) =>
          `SQL: ${result.sql}, Error: ${JSON.stringify(result.result)}`,
      )
      .join('; ')

    return {
      ...updatedState,
      dmlExecutionErrors: errorMessages,
    }
  }

  return {
    ...updatedState,
    dmlExecutionSuccessful: true,
  }
}<|MERGE_RESOLUTION|>--- conflicted
+++ resolved
@@ -2,12 +2,9 @@
 import type { Database } from '@liam-hq/db'
 import { executeQuery } from '@liam-hq/pglite-server'
 import type { SqlResult } from '@liam-hq/pglite-server/src/types'
-<<<<<<< HEAD
-import { WorkflowTerminationError } from '../../../shared/errorHandling'
-=======
 import { ResultAsync } from 'neverthrow'
 import type { Usecase } from '../../../langchain/agents/qaGenerateUsecaseAgent/agent'
->>>>>>> bdbfb28b
+import { WorkflowTerminationError } from '../../../shared/errorHandling'
 import { getConfigurable } from '../shared/getConfigurable'
 import type { WorkflowState } from '../types'
 import { logAssistantMessage } from '../utils/timelineLogger'
