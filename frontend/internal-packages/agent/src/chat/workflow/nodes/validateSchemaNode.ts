import type { RunnableConfig } from '@langchain/core/runnables'
import { executeQuery } from '@liam-hq/pglite-server'
import type { SqlResult } from '@liam-hq/pglite-server/src/types'
<<<<<<< HEAD
import { WORKFLOW_RETRY_CONFIG } from '../constants'
import { getWorkflowNodeProgress } from '../shared/getWorkflowNodeProgress'
import type { WorkflowState } from '../types'

const NODE_NAME = 'validateSchemaNode'

// Error patterns that might benefit from retry
const RETRYABLE_ERROR_PATTERNS = [
  'constraint violation',
  'foreign key',
  'duplicate key',
  'deadlock',
  'lock timeout',
]

function isRetryableError(errorMessage: string): boolean {
  const lowerError = errorMessage.toLowerCase()
  return RETRYABLE_ERROR_PATTERNS.some((pattern) =>
    lowerError.includes(pattern),
  )
}

=======
import { getConfigurable } from '../shared/getConfigurable'
import type { WorkflowState } from '../types'

>>>>>>> 17d0aa92
/**
 * Validate Schema Node - Combined DDL/DML Execution & Validation
 * Executes DDL (if needed) and then DML to validate schema with test data
 */
export async function validateSchemaNode(
  state: WorkflowState,
  config: RunnableConfig,
): Promise<WorkflowState> {
  const configurableResult = getConfigurable(config)
  if (configurableResult.isErr()) {
    return {
      ...state,
      error: configurableResult.error,
    }
  }

  let updatedState = state

  // Execute DDL first if available and not already executed
  if (state.ddlStatements && !state.ddlExecutionFailed) {
    const ddlResults: SqlResult[] = await executeQuery(
      state.designSessionId,
      state.ddlStatements,
    )

    const ddlHasErrors = ddlResults.some((result: SqlResult) => !result.success)

    if (ddlHasErrors) {
      const errorMessages = ddlResults
        .filter((result: SqlResult) => !result.success)
        .map(
          (result: SqlResult) =>
            `SQL: ${result.sql}, Error: ${JSON.stringify(result.result)}`,
        )
        .join('; ')

      // Continue to try DML even if DDL fails
      updatedState = {
        ...updatedState,
        ddlExecutionFailed: true,
        ddlExecutionFailureReason: errorMessages,
      }
    }
  }

  // Check if DML statements are available
  if (!updatedState.dmlStatements || !updatedState.dmlStatements.trim()) {
    return updatedState
  }
  // Execute DML statements
  const results: SqlResult[] = await executeQuery(
    updatedState.designSessionId,
    updatedState.dmlStatements,
  )

  // Check for execution errors
  const hasErrors = results.some((result: SqlResult) => !result.success)

  if (hasErrors) {
    const errorMessages = results
      .filter((result: SqlResult) => !result.success)
      .map(
        (result: SqlResult) =>
          `SQL: ${result.sql}, Error: ${JSON.stringify(result.result)}`,
      )
      .join('; ')

<<<<<<< HEAD
    state.logger.error(`[${NODE_NAME}] DML execution failed: ${errorMessages}`)

    // Check if errors are retryable
    const hasRetryableError = isRetryableError(errorMessages)
    const currentRetryCount = updatedState.retryCount['dmlExecutionRetry'] || 0

    if (
      hasRetryableError &&
      currentRetryCount < WORKFLOW_RETRY_CONFIG.MAX_DML_EXECUTION_RETRIES
    ) {
      state.logger.log(
        `[${NODE_NAME}] DML execution failed with retryable error, scheduling retry`,
      )
      state.logger.log(`[${NODE_NAME}] Completed with retry scheduled`)

      return {
        ...updatedState,
        dmlExecutionErrors: errorMessages,
        shouldRetryDmlExecution: true,
        dmlRetryReason: errorMessages,
        retryCount: {
          ...updatedState.retryCount,
          dmlExecutionRetry: currentRetryCount + 1,
        },
      }
    }

    // Non-retryable error or max retries exceeded
    state.logger.log(`[${NODE_NAME}] Completed with errors`)
=======
    // For now, we continue even with errors (future PR will handle error recovery)
>>>>>>> 17d0aa92
    return {
      ...updatedState,
      dmlExecutionErrors: errorMessages,
    }
  }

  return {
    ...updatedState,
    dmlExecutionSuccessful: true,
  }
}<|MERGE_RESOLUTION|>--- conflicted
+++ resolved
@@ -1,9 +1,8 @@
 import type { RunnableConfig } from '@langchain/core/runnables'
 import { executeQuery } from '@liam-hq/pglite-server'
 import type { SqlResult } from '@liam-hq/pglite-server/src/types'
-<<<<<<< HEAD
 import { WORKFLOW_RETRY_CONFIG } from '../constants'
-import { getWorkflowNodeProgress } from '../shared/getWorkflowNodeProgress'
+import { getConfigurable } from '../shared/getConfigurable'
 import type { WorkflowState } from '../types'
 
 const NODE_NAME = 'validateSchemaNode'
@@ -23,12 +22,6 @@
     lowerError.includes(pattern),
   )
 }
-
-=======
-import { getConfigurable } from '../shared/getConfigurable'
-import type { WorkflowState } from '../types'
-
->>>>>>> 17d0aa92
 /**
  * Validate Schema Node - Combined DDL/DML Execution & Validation
  * Executes DDL (if needed) and then DML to validate schema with test data
@@ -96,8 +89,7 @@
       )
       .join('; ')
 
-<<<<<<< HEAD
-    state.logger.error(`[${NODE_NAME}] DML execution failed: ${errorMessages}`)
+    configurableResult.value.logger.error(`[${NODE_NAME}] DML execution failed: ${errorMessages}`)
 
     // Check if errors are retryable
     const hasRetryableError = isRetryableError(errorMessages)
@@ -107,10 +99,10 @@
       hasRetryableError &&
       currentRetryCount < WORKFLOW_RETRY_CONFIG.MAX_DML_EXECUTION_RETRIES
     ) {
-      state.logger.log(
+      configurableResult.value.logger.log(
         `[${NODE_NAME}] DML execution failed with retryable error, scheduling retry`,
       )
-      state.logger.log(`[${NODE_NAME}] Completed with retry scheduled`)
+      configurableResult.value.logger.log(`[${NODE_NAME}] Completed with retry scheduled`)
 
       return {
         ...updatedState,
@@ -125,10 +117,7 @@
     }
 
     // Non-retryable error or max retries exceeded
-    state.logger.log(`[${NODE_NAME}] Completed with errors`)
-=======
-    // For now, we continue even with errors (future PR will handle error recovery)
->>>>>>> 17d0aa92
+    configurableResult.value.logger.log(`[${NODE_NAME}] Completed with errors`)
     return {
       ...updatedState,
       dmlExecutionErrors: errorMessages,
