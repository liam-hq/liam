--- conflicted
+++ resolved
@@ -72,33 +72,32 @@
       )
       .join('; ')
 
-<<<<<<< HEAD
     configurableResult.value.logger.error(
-      `[${NODE_NAME}] DML execution failed: ${errorMessages}`,
+      `[${NODE_NAME}] Execution failed: ${errorMessages}`,
     )
 
     // Check if errors are retryable
     const hasRetryableError = isRetryableError(errorMessages)
-    const currentRetryCount = updatedState.retryCount['dmlExecutionRetry'] || 0
+    const currentRetryCount = state.retryCount?.['dmlExecutionRetry'] || 0
 
     if (
       hasRetryableError &&
       currentRetryCount < WORKFLOW_RETRY_CONFIG.MAX_DML_EXECUTION_RETRIES
     ) {
       configurableResult.value.logger.log(
-        `[${NODE_NAME}] DML execution failed with retryable error, scheduling retry`,
+        `[${NODE_NAME}] Execution failed with retryable error, scheduling retry`,
       )
       configurableResult.value.logger.log(
         `[${NODE_NAME}] Completed with retry scheduled`,
       )
 
       return {
-        ...updatedState,
+        ...state,
         dmlExecutionErrors: errorMessages,
         shouldRetryDmlExecution: true,
         dmlRetryReason: errorMessages,
         retryCount: {
-          ...updatedState.retryCount,
+          ...state.retryCount,
           dmlExecutionRetry: currentRetryCount + 1,
         },
       }
@@ -106,8 +105,6 @@
 
     // Non-retryable error or max retries exceeded
     configurableResult.value.logger.log(`[${NODE_NAME}] Completed with errors`)
-=======
->>>>>>> b48091b4
     return {
       ...state,
       dmlExecutionErrors: errorMessages,
