import { type AIMessage, SystemMessage } from '@langchain/core/messages'
import type { RunnableConfig } from '@langchain/core/runnables'
<<<<<<< HEAD
import { WorkflowTerminationError } from '../../../shared/errorHandling'
=======
import { ChatOpenAI } from '@langchain/openai'
import type { Database } from '@liam-hq/db'
import { ResultAsync } from 'neverthrow'
import type { Repositories } from '../../../repositories'
>>>>>>> a94c7fd1
import { getConfigurable } from '../shared/getConfigurable'
import type { WorkflowState } from '../types'
import { logAssistantMessage } from '../utils/timelineLogger'
import { withTimelineItemSync } from '../utils/withTimelineItemSync'

/**
 * Generate a workflow summary using LLM
 */
function generateWorkflowSummary(
  state: WorkflowState,
): ResultAsync<AIMessage, Error> {
  // Create LLM for summary generation
  const llm = new ChatOpenAI({
    model: 'gpt-4.1',
    temperature: 0.3,
  })

  // Create a summary prompt based on the workflow messages
  const summaryPrompt = `Based on the following workflow conversation about database design, provide a concise summary of what was accomplished:

Please summarize:
- The main user requirements that were analyzed
- Key database design decisions that were made
- Any schemas, tables, or data structures that were created or modified
- Important outcomes or results from this workflow

Keep the summary informative but concise, focusing on the key achievements and decisions made during this database design session.`

  return ResultAsync.fromPromise(
    llm.invoke([new SystemMessage(summaryPrompt), ...state.messages]),
    (error) => (error instanceof Error ? error : new Error(String(error))),
  )
}

/**
<<<<<<< HEAD
 * Finalize Artifacts Node - Generate & Save Artifacts
=======
 * Handle workflow errors and save error timeline items
 */
async function handleWorkflowError(
  state: WorkflowState,
  repositories: Repositories,
): Promise<{
  errorToReturn: string | undefined
}> {
  if (state.error) {
    const errorMessage = `Sorry, an error occurred during processing: ${state.error.message}`
    const saveResult = await repositories.schema.createTimelineItem({
      designSessionId: state.designSessionId,
      content: errorMessage,
      type: 'error',
    })

    if (!saveResult.success) {
      return {
        errorToReturn: `Failed to save error timeline item: ${saveResult.error}`,
      }
    }
    return { errorToReturn: state.error.message }
  }

  // Success case - workflow completed successfully
  return { errorToReturn: undefined }
}

/**
 * Finalize Artifacts Node - Generate & Save Artifacts and Final Summary
>>>>>>> a94c7fd1
 * Performed by dbAgentArtifactGen
 * Note: Error handling is now done immediately at error occurrence, not here
 */
export async function finalizeArtifactsNode(
  state: WorkflowState,
  config: RunnableConfig,
): Promise<WorkflowState> {
  const configurableResult = getConfigurable(config)
  if (configurableResult.isErr()) {
    throw new WorkflowTerminationError(
      configurableResult.error,
      'finalizeArtifactsNode',
    )
  }

<<<<<<< HEAD
  // Success case - workflow completed successfully
  return state
=======
  // If there was an error, return early without generating summary
  if (errorToReturn) {
    return {
      ...state,
      error: new Error(errorToReturn),
    }
  }

  // Generate workflow summary for successful workflows
  const assistantRole: Database['public']['Enums']['assistant_role_enum'] = 'db'

  await logAssistantMessage(
    state,
    repositories,
    'Generating workflow summary...',
    assistantRole,
  )

  const syncSummary = (message: AIMessage) =>
    ResultAsync.fromPromise(
      withTimelineItemSync(message, {
        designSessionId: state.designSessionId,
        organizationId: state.organizationId || '',
        userId: state.userId,
        repositories,
        assistantRole,
      }),
      (error) => (error instanceof Error ? error : new Error(String(error))),
    )

  const summaryResult =
    await generateWorkflowSummary(state).andThen(syncSummary)

  return summaryResult.match(
    (summaryMessage) => ({
      ...state,
      messages: [summaryMessage],
      error: undefined,
    }),
    async (error) => {
      await logAssistantMessage(
        state,
        repositories,
        `Unable to generate workflow summary at this time: ${error.message}`,
        assistantRole,
      )

      return {
        ...state,
        error,
      }
    },
  )
>>>>>>> a94c7fd1
}<|MERGE_RESOLUTION|>--- conflicted
+++ resolved
@@ -1,13 +1,9 @@
 import { type AIMessage, SystemMessage } from '@langchain/core/messages'
 import type { RunnableConfig } from '@langchain/core/runnables'
-<<<<<<< HEAD
-import { WorkflowTerminationError } from '../../../shared/errorHandling'
-=======
 import { ChatOpenAI } from '@langchain/openai'
 import type { Database } from '@liam-hq/db'
 import { ResultAsync } from 'neverthrow'
-import type { Repositories } from '../../../repositories'
->>>>>>> a94c7fd1
+import { WorkflowTerminationError } from '../../../shared/errorHandling'
 import { getConfigurable } from '../shared/getConfigurable'
 import type { WorkflowState } from '../types'
 import { logAssistantMessage } from '../utils/timelineLogger'
@@ -43,40 +39,7 @@
 }
 
 /**
-<<<<<<< HEAD
- * Finalize Artifacts Node - Generate & Save Artifacts
-=======
- * Handle workflow errors and save error timeline items
- */
-async function handleWorkflowError(
-  state: WorkflowState,
-  repositories: Repositories,
-): Promise<{
-  errorToReturn: string | undefined
-}> {
-  if (state.error) {
-    const errorMessage = `Sorry, an error occurred during processing: ${state.error.message}`
-    const saveResult = await repositories.schema.createTimelineItem({
-      designSessionId: state.designSessionId,
-      content: errorMessage,
-      type: 'error',
-    })
-
-    if (!saveResult.success) {
-      return {
-        errorToReturn: `Failed to save error timeline item: ${saveResult.error}`,
-      }
-    }
-    return { errorToReturn: state.error.message }
-  }
-
-  // Success case - workflow completed successfully
-  return { errorToReturn: undefined }
-}
-
-/**
  * Finalize Artifacts Node - Generate & Save Artifacts and Final Summary
->>>>>>> a94c7fd1
  * Performed by dbAgentArtifactGen
  * Note: Error handling is now done immediately at error occurrence, not here
  */
@@ -92,17 +55,7 @@
     )
   }
 
-<<<<<<< HEAD
-  // Success case - workflow completed successfully
-  return state
-=======
-  // If there was an error, return early without generating summary
-  if (errorToReturn) {
-    return {
-      ...state,
-      error: new Error(errorToReturn),
-    }
-  }
+  const { repositories } = configurableResult.value
 
   // Generate workflow summary for successful workflows
   const assistantRole: Database['public']['Enums']['assistant_role_enum'] = 'db'
@@ -133,7 +86,6 @@
     (summaryMessage) => ({
       ...state,
       messages: [summaryMessage],
-      error: undefined,
     }),
     async (error) => {
       await logAssistantMessage(
@@ -143,11 +95,7 @@
         assistantRole,
       )
 
-      return {
-        ...state,
-        error,
-      }
+      throw new WorkflowTerminationError(error, 'finalizeArtifactsNode')
     },
   )
->>>>>>> a94c7fd1
 }