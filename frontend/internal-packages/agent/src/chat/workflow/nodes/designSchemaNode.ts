--- conflicted
+++ resolved
@@ -3,11 +3,7 @@
 import { DatabaseSchemaBuildAgent } from '../../../langchain/agents'
 import type { BasePromptVariables } from '../../../langchain/utils/types'
 import { convertSchemaToText } from '../../../utils/convertSchemaToText'
-<<<<<<< HEAD
 import type { NodeLogger } from '../../../utils/nodeLogger'
-import { operationsSchema } from '../../../utils/operationsSchema'
-=======
->>>>>>> 0c123c19
 import type { WorkflowState } from '../types'
 
 interface PreparedSchemaDesign {
