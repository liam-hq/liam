import { HumanMessage } from '@langchain/core/messages'
import type { RunnableConfig } from '@langchain/core/runnables'
import {
  type DesignResponse,
  type InvokeResult,
  invokeDesignAgent,
} from '../../../langchain/agents/databaseSchemaBuildAgent/agent'
import type { Repositories } from '../../../repositories'
import { convertSchemaToText } from '../../../utils/convertSchemaToText'
import { getConfigurable } from '../shared/getConfigurable'
import type { WorkflowState } from '../types'
import { logAssistantMessage } from '../utils/timelineLogger'

const formatAnalyzedRequirements = (
  analyzedRequirements: NonNullable<WorkflowState['analyzedRequirements']>,
): string => {
  const formatRequirements = (
    requirements: Record<string, string[]>,
    title: string,
  ): string => {
    const entries = Object.entries(requirements)
    if (entries.length === 0) return ''

    return `${title}:
${entries
  .map(
    ([category, items]) =>
      `- ${category}:\n  ${items.map((item) => `  • ${item}`).join('\n')}`,
  )
  .join('\n')}`
  }

  const sections = [
    `Business Requirement:\n${analyzedRequirements.businessRequirement}`,
    formatRequirements(
      analyzedRequirements.functionalRequirements,
      'Functional Requirements',
    ),
    formatRequirements(
      analyzedRequirements.nonFunctionalRequirements,
      'Non-Functional Requirements',
    ),
  ].filter(Boolean)

  return sections.join('\n\n')
}

const prepareUserMessage = (state: WorkflowState): string => {
  // DDL execution failure takes priority
  if (state.shouldRetryWithDesignSchema && state.ddlExecutionFailureReason) {
    return `The following DDL execution failed: ${state.ddlExecutionFailureReason}
Original request: ${state.userInput}
Please fix this issue by analyzing the schema and adding any missing constraints, primary keys, or other required schema elements to resolve the DDL execution error.`
  }

  // Include analyzed requirements if available
  if (state.analyzedRequirements) {
    return `Based on the following analyzed requirements:
${formatAnalyzedRequirements(state.analyzedRequirements)}
User Request: ${state.userInput}`
  }

  // Default to original user input
  return state.userInput
}

/**
 * Apply schema changes and return updated state
 */
const applySchemaChanges = async (
  operations: DesignResponse['operations'],
  buildingSchemaId: string,
  latestVersionNumber: number,
  message: string,
  state: WorkflowState,
  repositories: Repositories,
): Promise<WorkflowState> => {
  await logAssistantMessage(state, repositories, 'Applying schema changes...')

  const result = await repositories.schema.createVersion({
    buildingSchemaId,
    latestVersionNumber,
    patch: operations,
  })

  if (!result.success) {
    const errorMessage = result.error || 'Failed to update schema'
    await logAssistantMessage(state, repositories, 'Schema update failed')
    return {
      ...state,
      generatedAnswer: message,
      error: new Error(errorMessage),
    }
  }

  await logAssistantMessage(
    state,
    repositories,
    `Applied ${operations.length} schema changes successfully`,
  )

  return {
    ...state,
    schemaData: result.newSchema,
    generatedAnswer: message,
    error: undefined,
  }
}

/**
 * Handle schema changes if they exist
 */
const handleSchemaChanges = async (
  invokeResult: InvokeResult,
  state: WorkflowState,
  repositories: Repositories,
): Promise<WorkflowState> => {
  if (invokeResult.operations.length === 0) {
    return {
      ...state,
      generatedAnswer: invokeResult.message.text,
    }
  }

  const buildingSchemaId = state.buildingSchemaId
  const latestVersionNumber = state.latestVersionNumber

  return await applySchemaChanges(
    invokeResult.operations,
    buildingSchemaId,
    latestVersionNumber,
    invokeResult.message.text,
    state,
    repositories,
  )
}

/**
 * Design Schema Node - DB Design & DDL Execution
 * Performed by dbAgent
 */
export async function designSchemaNode(
  state: WorkflowState,
  config: RunnableConfig,
): Promise<WorkflowState> {
  const configurableResult = getConfigurable(config)
  if (configurableResult.isErr()) {
    return {
      ...state,
      error: configurableResult.error,
    }
  }
  const { repositories } = configurableResult.value

  await logAssistantMessage(state, repositories, 'Designing database schema...')

  const schemaText = convertSchemaToText(state.schemaData)

  // Prepare user message with context
  const userMessage = prepareUserMessage(state)

  let currentState = state
  if (state.shouldRetryWithDesignSchema && state.ddlExecutionFailureReason) {
    await logAssistantMessage(
      state,
      repositories,
      'Redesigning schema to fix DDL execution errors...',
    )

    await logAssistantMessage(
      state,
      repositories,
      'Verifying schema version for retry...',
    )

    const schemaResult = await repositories.schema.getSchema(
      state.designSessionId,
    )
    if (
      schemaResult.data &&
      schemaResult.data.latestVersionNumber !== state.latestVersionNumber
    ) {
      await logAssistantMessage(
        state,
        repositories,
        'Updating schema version for retry consistency',
      )
      currentState = {
        ...state,
        latestVersionNumber: schemaResult.data.latestVersionNumber,
        schemaData: schemaResult.data.schema,
      }
    }
  }

<<<<<<< HEAD
  // Create prompt variables directly
  const promptVariables: SchemaAwareChatVariables = {
    schema_text: schemaText,
    chat_history: formatMessagesToHistory(currentState.messages),
    user_message: userMessage,
  }
=======
  // Convert messages to BaseMessage array and add user message
  const messages = [...state.messages, new HumanMessage(userMessage)]
>>>>>>> 33440a91

  await logAssistantMessage(
    state,
    repositories,
    'Analyzing table structure and relationships...',
  )

<<<<<<< HEAD
  // Use agent's generate method with prompt variables
  const response = await agent.generate(promptVariables)
  const result = await handleSchemaChanges(response, currentState, repositories)
=======
  const invokeResult = await invokeDesignAgent({ schemaText }, messages)

  if (invokeResult.isErr()) {
    await logAssistantMessage(state, repositories, 'Schema design failed')
    return {
      ...state,
      error: invokeResult.error,
    }
  }

  const result = await handleSchemaChanges(
    invokeResult.value,
    state,
    repositories,
  )
>>>>>>> 33440a91

  await logAssistantMessage(state, repositories, 'Schema design completed')

  // Clear retry flags after processing
  const finalResult = {
    ...result,
    messages: [
      ...state.messages,
      new HumanMessage(userMessage),
      invokeResult.value.message,
    ],
    shouldRetryWithDesignSchema: undefined,
    ddlExecutionFailureReason: undefined,
  }

  return finalResult
}<|MERGE_RESOLUTION|>--- conflicted
+++ resolved
@@ -193,17 +193,8 @@
     }
   }
 
-<<<<<<< HEAD
-  // Create prompt variables directly
-  const promptVariables: SchemaAwareChatVariables = {
-    schema_text: schemaText,
-    chat_history: formatMessagesToHistory(currentState.messages),
-    user_message: userMessage,
-  }
-=======
   // Convert messages to BaseMessage array and add user message
-  const messages = [...state.messages, new HumanMessage(userMessage)]
->>>>>>> 33440a91
+  const messages = [...currentState.messages, new HumanMessage(userMessage)]
 
   await logAssistantMessage(
     state,
@@ -211,11 +202,6 @@
     'Analyzing table structure and relationships...',
   )
 
-<<<<<<< HEAD
-  // Use agent's generate method with prompt variables
-  const response = await agent.generate(promptVariables)
-  const result = await handleSchemaChanges(response, currentState, repositories)
-=======
   const invokeResult = await invokeDesignAgent({ schemaText }, messages)
 
   if (invokeResult.isErr()) {
@@ -228,10 +214,9 @@
 
   const result = await handleSchemaChanges(
     invokeResult.value,
-    state,
-    repositories,
-  )
->>>>>>> 33440a91
+    currentState,
+    repositories,
+  )
 
   await logAssistantMessage(state, repositories, 'Schema design completed')
 
@@ -239,7 +224,7 @@
   const finalResult = {
     ...result,
     messages: [
-      ...state.messages,
+      ...currentState.messages,
       new HumanMessage(userMessage),
       invokeResult.value.message,
     ],
