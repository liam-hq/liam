import { describe, expect, it } from 'vitest'
import { DMLGenerationAgent } from './agent'

describe('DMLGenerationAgent', () => {
  it('should create an instance of DMLGenerationAgent', () => {
    const agent = new DMLGenerationAgent()
    expect(agent).toBeDefined()
    expect(agent).toBeInstanceOf(DMLGenerationAgent)
  })

  it('should have a generate method', () => {
    const agent = new DMLGenerationAgent()
    expect(agent.generate).toBeDefined()
    expect(typeof agent.generate).toBe('function')
  })

  it('should return dmlStatements from generate method', async () => {
    const agent = new DMLGenerationAgent()
    const input = {
      schemaSQL: 'CREATE TABLE users (id INT PRIMARY KEY);',
      formattedUseCases: 'User registration use case',
<<<<<<< HEAD
      schemaContext: 'Mocked schema text',
=======
      schemaContext: 'Mock schema context',
>>>>>>> 270d2da4
    }

    const result = await agent.generate(input)

    expect(result).toBeDefined()
    expect(result.dmlStatements).toBeDefined()
    expect(typeof result.dmlStatements).toBe('string')
  })
})<|MERGE_RESOLUTION|>--- conflicted
+++ resolved
@@ -19,11 +19,7 @@
     const input = {
       schemaSQL: 'CREATE TABLE users (id INT PRIMARY KEY);',
       formattedUseCases: 'User registration use case',
-<<<<<<< HEAD
-      schemaContext: 'Mocked schema text',
-=======
       schemaContext: 'Mock schema context',
->>>>>>> 270d2da4
     }
 
     const result = await agent.generate(input)
