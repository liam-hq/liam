import { Annotation, END, MessagesAnnotation } from '@langchain/langgraph'
import type { AnalyzedRequirements } from '@liam-hq/artifact'
import type { Schema } from '@liam-hq/schema'
import {
  generatedSqlsAnnotation,
  qaSchemaIssuesAnnotation,
} from '../testcaseGeneration/testcaseAnnotation'

/**
 * QA Agent subgraph specific state annotation
 * Contains only the fields actually used by QA Agent nodes
 */
export const qaAgentAnnotation = Annotation.Root({
  ...MessagesAnnotation.spec,
  schemaData: Annotation<Schema>({
    // Read-only field: QA agent should not modify schema data, only read it
    // Using identity reducer to maintain existing value and avoid InvalidUpdateError
    // when multiple subgraphs pass the same schemaData back to parent state
    reducer: (x) => x,
  }),
  analyzedRequirements: Annotation<AnalyzedRequirements>({
    reducer: (x, y) => y ?? x,
    default: () => ({
      goal: '',
      testcases: {},
    }),
  }),
  designSessionId: Annotation<string>,
<<<<<<< HEAD
  buildingSchemaId: Annotation<string>,
  schemaIssues: qaSchemaIssuesAnnotation,
=======
  schemaIssues: schemaIssuesAnnotation,
>>>>>>> d8b51da2
  generatedSqls: generatedSqlsAnnotation,
  next: Annotation<string>({
    reducer: (x, y) => y ?? x ?? END,
    default: () => END,
  }),
})

export type QaAgentState = typeof qaAgentAnnotation.State<|MERGE_RESOLUTION|>--- conflicted
+++ resolved
@@ -26,12 +26,7 @@
     }),
   }),
   designSessionId: Annotation<string>,
-<<<<<<< HEAD
-  buildingSchemaId: Annotation<string>,
   schemaIssues: qaSchemaIssuesAnnotation,
-=======
-  schemaIssues: schemaIssuesAnnotation,
->>>>>>> d8b51da2
   generatedSqls: generatedSqlsAnnotation,
   next: Annotation<string>({
     reducer: (x, y) => y ?? x ?? END,
