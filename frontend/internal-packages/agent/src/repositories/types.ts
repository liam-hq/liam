--- conflicted
+++ resolved
@@ -180,7 +180,6 @@
   getArtifact(designSessionId: string): Promise<ArtifactResult>
 
   /**
-<<<<<<< HEAD
    * Create a validation query record
    */
   createValidationQuery(params: {
@@ -197,7 +196,8 @@
     validationQueryId: string
     results: SqlResult[]
   }): Promise<{ success: true } | { success: false; error: string }>
-=======
+
+  /**
    * Create a new workflow run record
    */
   createWorkflowRun(params: CreateWorkflowRunParams): Promise<WorkflowRunResult>
@@ -208,7 +208,6 @@
   updateWorkflowRunStatus(
     params: UpdateWorkflowRunStatusParams,
   ): Promise<WorkflowRunResult>
->>>>>>> 5a52b77e
 }
 
 /**
