--- conflicted
+++ resolved
@@ -617,7 +617,6 @@
     }
   }
 
-<<<<<<< HEAD
   async createValidationQuery(params: {
     designSessionId: string
     queryString: string
@@ -635,36 +634,14 @@
 
     if (error) {
       console.error('Failed to create validation query:', error)
-=======
-  async createWorkflowRun(
-    params: CreateWorkflowRunParams,
-  ): Promise<WorkflowRunResult> {
-    const { designSessionId, runId } = params
-
-    const { data: workflowRun, error } = await this.client
-      .from('workflow_runs')
-      .insert({
-        design_session_id: designSessionId,
-        workflow_run_id: runId,
-      })
-      .select()
-      .single()
-
-    if (error) {
-      console.error(
-        'Failed to create workflow run:',
-        JSON.stringify(error, null, 2),
-      )
->>>>>>> 5a52b77e
-      return {
-        success: false,
-        error: error.message,
-      }
-    }
-
-    return {
-      success: true,
-<<<<<<< HEAD
+      return {
+        success: false,
+        error: error.message,
+      }
+    }
+
+    return {
+      success: true,
       queryId: validationQuery.id,
     }
   }
@@ -687,7 +664,44 @@
 
     if (error) {
       console.error('Failed to create validation results:', error)
-=======
+      return {
+        success: false,
+        error: error.message,
+      }
+    }
+
+    return {
+      success: true,
+    }
+  }
+
+  async createWorkflowRun(
+    params: CreateWorkflowRunParams,
+  ): Promise<WorkflowRunResult> {
+    const { designSessionId, runId } = params
+
+    const { data: workflowRun, error } = await this.client
+      .from('workflow_runs')
+      .insert({
+        design_session_id: designSessionId,
+        workflow_run_id: runId,
+      })
+      .select()
+      .single()
+
+    if (error) {
+      console.error(
+        'Failed to create workflow run:',
+        JSON.stringify(error, null, 2),
+      )
+      return {
+        success: false,
+        error: error.message,
+      }
+    }
+
+    return {
+      success: true,
       workflowRun,
     }
   }
@@ -709,19 +723,15 @@
         'Failed to update workflow run status:',
         JSON.stringify(error, null, 2),
       )
->>>>>>> 5a52b77e
-      return {
-        success: false,
-        error: error.message,
-      }
-    }
-
-    return {
-      success: true,
-<<<<<<< HEAD
-=======
+      return {
+        success: false,
+        error: error.message,
+      }
+    }
+
+    return {
+      success: true,
       workflowRun,
->>>>>>> 5a52b77e
     }
   }
 }