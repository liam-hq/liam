import { HumanMessage } from '@langchain/core/messages'
import { END, START, StateGraph } from '@langchain/langgraph'
import { describe, it } from 'vitest'
import {
  getTestConfig,
  outputStreamEvents,
} from '../../../test-utils/workflowTestHelpers'
import {
  type DbAgentState,
  dbAgentAnnotation,
} from '../shared/dbAgentAnnotation'
import { designSchemaNode } from './designSchemaNode'

describe('designSchemaNode Integration', () => {
  it('should execute designSchemaNode with real APIs', async () => {
    // Arrange
    const graph = new StateGraph(dbAgentAnnotation)
      .addNode('designSchemaNode', designSchemaNode)
      .addEdge(START, 'designSchemaNode')
      .addEdge('designSchemaNode', END)
      .compile()
    const { config, context } = await getTestConfig()

    const userInput =
      'Create a user management system with users, roles, and permissions tables'

<<<<<<< HEAD
    const state: WorkflowState = {
=======
    const state: DbAgentState = {
>>>>>>> 3eb174e0
      messages: [new HumanMessage(userInput)],
      schemaData: {
        tables: {},
        enums: {},
        extensions: {},
      },
      buildingSchemaId: context.buildingSchemaId,
      latestVersionNumber: context.latestVersionNumber,
      organizationId: context.organizationId,
      userId: context.userId,
      designSessionId: context.designSessionId,
      prompt: userInput,
      next: END,
    }

    // Act
    const streamEvents = graph.streamEvents(state, {
      ...config,
      streamMode: 'messages',
      version: 'v2',
    })

    // Assert (Output)
    await outputStreamEvents(streamEvents)
  })
})<|MERGE_RESOLUTION|>--- conflicted
+++ resolved
@@ -24,11 +24,7 @@
     const userInput =
       'Create a user management system with users, roles, and permissions tables'
 
-<<<<<<< HEAD
-    const state: WorkflowState = {
-=======
     const state: DbAgentState = {
->>>>>>> 3eb174e0
       messages: [new HumanMessage(userInput)],
       schemaData: {
         tables: {},
