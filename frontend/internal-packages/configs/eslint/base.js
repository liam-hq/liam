--- conflicted
+++ resolved
@@ -4,11 +4,8 @@
 import unicorn from 'eslint-plugin-unicorn'
 import { noNonEnglishPlugin } from './no-non-english-plugin.js'
 import { noThrowErrorPlugin } from './no-throw-error-plugin.js'
-<<<<<<< HEAD
 import { preferClsxPlugin } from './prefer-clsx-plugin.js'
-=======
 import { requireUseServerPlugin } from './require-use-server-plugin.js'
->>>>>>> 67956b88
 
 /**
  * Base ESLint configuration with typescript-eslint setup
@@ -59,13 +56,7 @@
         'require-use-server/require-use-server': 'error',
         'no-non-english/no-non-english-characters': 'error',
         'no-throw-error/no-throw-error': 'error',
-<<<<<<< HEAD
         'prefer-clsx/prefer-clsx-for-classnames': 'error',
-        'unicorn/filename-case': ['error', {
-          cases: {
-            camelCase: true,
-            pascalCase: true
-=======
         'unicorn/filename-case': [
           'error',
           {
@@ -79,7 +70,6 @@
               '^\\..*',
               'README\\.md$',
             ],
->>>>>>> 67956b88
           },
         ],
         'no-restricted-exports': [
