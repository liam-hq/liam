import type { MergeDeep } from 'type-fest'
import type { Database as DatabaseGenerated } from '../../../supabase/database.types'
import type { BuildingSchemasOverride } from './building_schemas'
import type { DesignSessionsOverride } from './design_sessions'
import type { DocFilePathsOverride } from './doc_file_paths'
import type { GithubPullRequestCommentsOverride } from './github_pull_request_comments'
import type { GithubPullRequestsOverride } from './github_pull_requests'
import type { KnowledgeSuggestionDocMappingsOverride } from './knowledge_suggestion_doc_mappings'
import type { KnowledgeSuggestionsOverride } from './knowledge_suggestions'
import type { MigrationPullRequestMappingsOverride } from './migration_pull_request_mappings'
import type { MigrationsOverride } from './migrations'
import type { OverallReviewKnowledgeSuggestionMappingsOverride } from './overall_review_knowledge_suggestion_mappings'
import type { OverallReviewsOverride } from './overall_reviews'
import type { ProjectRepositoryMappingsOverride } from './project_repository_mappings'
import type { ReviewFeedbackCommentsOverride } from './review_feedback_comments'
import type { ReviewFeedbackKnowledgeSuggestionMappingsOverride } from './review_feedback_knowledge_suggestion_mappings'
import type { ReviewFeedbacksOverride } from './review_feedbacks'
import type { ReviewSuggestionSnippetsOverride } from './review_suggestion_snippets'
import type { SchemaFilePathsOverride } from './schema_file_paths'
<<<<<<< HEAD
import type { ValidationQueriesOverride } from './validation_queries'
import type { ValidationResultsOverride } from './validation_results'
=======
import type { TimelineItemsOverride } from './timeline_items'
>>>>>>> 8c343b46

export type AppDatabaseOverrides = MergeDeep<
  DatabaseGenerated,
  KnowledgeSuggestionsOverride &
    KnowledgeSuggestionDocMappingsOverride &
    ReviewFeedbackKnowledgeSuggestionMappingsOverride &
    OverallReviewKnowledgeSuggestionMappingsOverride &
    OverallReviewsOverride &
    ReviewFeedbacksOverride &
    ReviewFeedbackCommentsOverride &
    ReviewSuggestionSnippetsOverride &
    GithubPullRequestsOverride &
    MigrationPullRequestMappingsOverride &
    GithubPullRequestCommentsOverride &
    OverallReviewKnowledgeSuggestionMappingsOverride &
    SchemaFilePathsOverride &
    DocFilePathsOverride &
    ProjectRepositoryMappingsOverride &
    MigrationsOverride &
    GithubPullRequestsOverride &
    DesignSessionsOverride &
<<<<<<< HEAD
    MessagesOverride &
    BuildingSchemasOverride &
    ValidationQueriesOverride &
    ValidationResultsOverride
=======
    TimelineItemsOverride &
    BuildingSchemasOverride
>>>>>>> 8c343b46
><|MERGE_RESOLUTION|>--- conflicted
+++ resolved
@@ -17,12 +17,9 @@
 import type { ReviewFeedbacksOverride } from './review_feedbacks'
 import type { ReviewSuggestionSnippetsOverride } from './review_suggestion_snippets'
 import type { SchemaFilePathsOverride } from './schema_file_paths'
-<<<<<<< HEAD
 import type { ValidationQueriesOverride } from './validation_queries'
 import type { ValidationResultsOverride } from './validation_results'
-=======
 import type { TimelineItemsOverride } from './timeline_items'
->>>>>>> 8c343b46
 
 export type AppDatabaseOverrides = MergeDeep<
   DatabaseGenerated,
@@ -44,13 +41,9 @@
     MigrationsOverride &
     GithubPullRequestsOverride &
     DesignSessionsOverride &
-<<<<<<< HEAD
-    MessagesOverride &
     BuildingSchemasOverride &
     ValidationQueriesOverride &
-    ValidationResultsOverride
-=======
+    ValidationResultsOverride &
     TimelineItemsOverride &
-    BuildingSchemasOverride
->>>>>>> 8c343b46
+    BuildingSchemasOverride 
 >