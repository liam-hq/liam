--- conflicted
+++ resolved
@@ -832,11 +832,7 @@
 ALTER FUNCTION "public"."set_schema_file_paths_organization_id"() OWNER TO "postgres";
 
 
-<<<<<<< HEAD
-CREATE OR REPLACE FUNCTION "public"."set_validation_queries_organization_id"() RETURNS "trigger"
-=======
 CREATE OR REPLACE FUNCTION "public"."set_timeline_items_organization_id"() RETURNS "trigger"
->>>>>>> 8c343b46
     LANGUAGE "plpgsql" SECURITY DEFINER
     AS $$
 BEGIN
@@ -850,7 +846,23 @@
 $$;
 
 
-<<<<<<< HEAD
+ALTER FUNCTION "public"."set_timeline_items_organization_id"() OWNER TO "postgres";
+
+
+CREATE OR REPLACE FUNCTION "public"."set_validation_queries_organization_id"() RETURNS "trigger"
+    LANGUAGE "plpgsql" SECURITY DEFINER
+    AS $$
+BEGIN
+  NEW.organization_id := (
+    SELECT "organization_id" 
+    FROM "public"."design_sessions" 
+    WHERE "id" = NEW.design_session_id
+  );
+  RETURN NEW;
+END;
+$$;
+
+
 ALTER FUNCTION "public"."set_validation_queries_organization_id"() OWNER TO "postgres";
 
 
@@ -869,9 +881,6 @@
 
 
 ALTER FUNCTION "public"."set_validation_results_organization_id"() OWNER TO "postgres";
-=======
-ALTER FUNCTION "public"."set_timeline_items_organization_id"() OWNER TO "postgres";
->>>>>>> 8c343b46
 
 
 CREATE OR REPLACE FUNCTION "public"."sync_existing_users"() RETURNS "void"
@@ -1632,7 +1641,14 @@
 
 
 
-<<<<<<< HEAD
+CREATE INDEX "timeline_items_building_schema_version_id_idx" ON "public"."timeline_items" USING "btree" ("building_schema_version_id");
+
+
+
+CREATE INDEX "timeline_items_schema_version_type_idx" ON "public"."timeline_items" USING "btree" ("design_session_id", "created_at") WHERE ("type" = 'schema_version'::"public"."timeline_item_type_enum");
+
+
+
 CREATE INDEX "validation_queries_design_session_id_idx" ON "public"."validation_queries" USING "btree" ("design_session_id");
 
 
@@ -1650,13 +1666,6 @@
 
 
 CREATE INDEX "validation_results_validation_query_id_idx" ON "public"."validation_results" USING "btree" ("validation_query_id");
-=======
-CREATE INDEX "timeline_items_building_schema_version_id_idx" ON "public"."timeline_items" USING "btree" ("building_schema_version_id");
-
-
-
-CREATE INDEX "timeline_items_schema_version_type_idx" ON "public"."timeline_items" USING "btree" ("design_session_id", "created_at") WHERE ("type" = 'schema_version'::"public"."timeline_item_type_enum");
->>>>>>> 8c343b46
 
 
 
@@ -1740,15 +1749,15 @@
 
 
 
-<<<<<<< HEAD
+CREATE OR REPLACE TRIGGER "set_timeline_items_organization_id_trigger" BEFORE INSERT OR UPDATE ON "public"."timeline_items" FOR EACH ROW EXECUTE FUNCTION "public"."set_timeline_items_organization_id"();
+
+
+
 CREATE OR REPLACE TRIGGER "set_validation_queries_organization_id_trigger" BEFORE INSERT OR UPDATE ON "public"."validation_queries" FOR EACH ROW EXECUTE FUNCTION "public"."set_validation_queries_organization_id"();
 
 
 
 CREATE OR REPLACE TRIGGER "set_validation_results_organization_id_trigger" BEFORE INSERT OR UPDATE ON "public"."validation_results" FOR EACH ROW EXECUTE FUNCTION "public"."set_validation_results_organization_id"();
-=======
-CREATE OR REPLACE TRIGGER "set_timeline_items_organization_id_trigger" BEFORE INSERT OR UPDATE ON "public"."timeline_items" FOR EACH ROW EXECUTE FUNCTION "public"."set_timeline_items_organization_id"();
->>>>>>> 8c343b46
 
 
 
@@ -2007,7 +2016,26 @@
 
 
 
-<<<<<<< HEAD
+ALTER TABLE ONLY "public"."timeline_items"
+    ADD CONSTRAINT "timeline_items_building_schema_version_id_fkey" FOREIGN KEY ("building_schema_version_id") REFERENCES "public"."building_schema_versions"("id") ON DELETE CASCADE;
+
+
+
+ALTER TABLE ONLY "public"."timeline_items"
+    ADD CONSTRAINT "timeline_items_design_session_id_fkey" FOREIGN KEY ("design_session_id") REFERENCES "public"."design_sessions"("id") ON UPDATE CASCADE ON DELETE CASCADE;
+
+
+
+ALTER TABLE ONLY "public"."timeline_items"
+    ADD CONSTRAINT "timeline_items_organization_id_fkey" FOREIGN KEY ("organization_id") REFERENCES "public"."organizations"("id") ON UPDATE CASCADE ON DELETE RESTRICT;
+
+
+
+ALTER TABLE ONLY "public"."timeline_items"
+    ADD CONSTRAINT "timeline_items_user_id_fkey" FOREIGN KEY ("user_id") REFERENCES "public"."users"("id") ON UPDATE CASCADE ON DELETE RESTRICT;
+
+
+
 ALTER TABLE ONLY "public"."validation_queries"
     ADD CONSTRAINT "validation_queries_design_session_id_fkey" FOREIGN KEY ("design_session_id") REFERENCES "public"."design_sessions"("id") ON UPDATE CASCADE ON DELETE CASCADE;
 
@@ -2025,25 +2053,6 @@
 
 ALTER TABLE ONLY "public"."validation_results"
     ADD CONSTRAINT "validation_results_validation_query_id_fkey" FOREIGN KEY ("validation_query_id") REFERENCES "public"."validation_queries"("id") ON UPDATE CASCADE ON DELETE CASCADE;
-=======
-ALTER TABLE ONLY "public"."timeline_items"
-    ADD CONSTRAINT "timeline_items_building_schema_version_id_fkey" FOREIGN KEY ("building_schema_version_id") REFERENCES "public"."building_schema_versions"("id") ON DELETE CASCADE;
-
-
-
-ALTER TABLE ONLY "public"."timeline_items"
-    ADD CONSTRAINT "timeline_items_design_session_id_fkey" FOREIGN KEY ("design_session_id") REFERENCES "public"."design_sessions"("id") ON UPDATE CASCADE ON DELETE CASCADE;
-
-
-
-ALTER TABLE ONLY "public"."timeline_items"
-    ADD CONSTRAINT "timeline_items_organization_id_fkey" FOREIGN KEY ("organization_id") REFERENCES "public"."organizations"("id") ON UPDATE CASCADE ON DELETE RESTRICT;
-
-
-
-ALTER TABLE ONLY "public"."timeline_items"
-    ADD CONSTRAINT "timeline_items_user_id_fkey" FOREIGN KEY ("user_id") REFERENCES "public"."users"("id") ON UPDATE CASCADE ON DELETE RESTRICT;
->>>>>>> 8c343b46
 
 
 
@@ -2257,17 +2266,22 @@
 
 
 
-<<<<<<< HEAD
+CREATE POLICY "authenticated_users_can_insert_org_timeline_items" ON "public"."timeline_items" FOR INSERT TO "authenticated" WITH CHECK (("organization_id" IN ( SELECT "organization_members"."organization_id"
+   FROM "public"."organization_members"
+  WHERE ("organization_members"."user_id" = "auth"."uid"()))));
+
+
+
+COMMENT ON POLICY "authenticated_users_can_insert_org_timeline_items" ON "public"."timeline_items" IS 'Authenticated users can only create timeline items in organizations they are members of';
+
+
+
 CREATE POLICY "authenticated_users_can_insert_org_validation_queries" ON "public"."validation_queries" FOR INSERT TO "authenticated" WITH CHECK (("organization_id" IN ( SELECT "organization_members"."organization_id"
-=======
-CREATE POLICY "authenticated_users_can_insert_org_timeline_items" ON "public"."timeline_items" FOR INSERT TO "authenticated" WITH CHECK (("organization_id" IN ( SELECT "organization_members"."organization_id"
->>>>>>> 8c343b46
-   FROM "public"."organization_members"
-  WHERE ("organization_members"."user_id" = "auth"."uid"()))));
-
-
-
-<<<<<<< HEAD
+   FROM "public"."organization_members"
+  WHERE ("organization_members"."user_id" = "auth"."uid"()))));
+
+
+
 COMMENT ON POLICY "authenticated_users_can_insert_org_validation_queries" ON "public"."validation_queries" IS 'Authenticated users can only create validation queries in organizations they are members of';
 
 
@@ -2279,9 +2293,6 @@
 
 
 COMMENT ON POLICY "authenticated_users_can_insert_org_validation_results" ON "public"."validation_results" IS 'Authenticated users can only create validation results in organizations they are members of';
-=======
-COMMENT ON POLICY "authenticated_users_can_insert_org_timeline_items" ON "public"."timeline_items" IS 'Authenticated users can only create timeline items in organizations they are members of';
->>>>>>> 8c343b46
 
 
 
@@ -2517,17 +2528,22 @@
 
 
 
-<<<<<<< HEAD
+CREATE POLICY "authenticated_users_can_select_org_timeline_items" ON "public"."timeline_items" FOR SELECT TO "authenticated" USING (("organization_id" IN ( SELECT "organization_members"."organization_id"
+   FROM "public"."organization_members"
+  WHERE ("organization_members"."user_id" = "auth"."uid"()))));
+
+
+
+COMMENT ON POLICY "authenticated_users_can_select_org_timeline_items" ON "public"."timeline_items" IS 'Authenticated users can only view timeline items belonging to organizations they are members of';
+
+
+
 CREATE POLICY "authenticated_users_can_select_org_validation_queries" ON "public"."validation_queries" FOR SELECT TO "authenticated" USING (("organization_id" IN ( SELECT "organization_members"."organization_id"
-=======
-CREATE POLICY "authenticated_users_can_select_org_timeline_items" ON "public"."timeline_items" FOR SELECT TO "authenticated" USING (("organization_id" IN ( SELECT "organization_members"."organization_id"
->>>>>>> 8c343b46
-   FROM "public"."organization_members"
-  WHERE ("organization_members"."user_id" = "auth"."uid"()))));
-
-
-
-<<<<<<< HEAD
+   FROM "public"."organization_members"
+  WHERE ("organization_members"."user_id" = "auth"."uid"()))));
+
+
+
 COMMENT ON POLICY "authenticated_users_can_select_org_validation_queries" ON "public"."validation_queries" IS 'Authenticated users can only view validation queries belonging to organizations they are members of';
 
 
@@ -2539,9 +2555,6 @@
 
 
 COMMENT ON POLICY "authenticated_users_can_select_org_validation_results" ON "public"."validation_results" IS 'Authenticated users can only view validation results belonging to organizations they are members of';
-=======
-COMMENT ON POLICY "authenticated_users_can_select_org_timeline_items" ON "public"."timeline_items" IS 'Authenticated users can only view timeline items belonging to organizations they are members of';
->>>>>>> 8c343b46
 
 
 
@@ -2653,11 +2666,19 @@
 
 
 
-<<<<<<< HEAD
+CREATE POLICY "authenticated_users_can_update_org_timeline_items" ON "public"."timeline_items" FOR UPDATE TO "authenticated" USING (("organization_id" IN ( SELECT "organization_members"."organization_id"
+   FROM "public"."organization_members"
+  WHERE ("organization_members"."user_id" = "auth"."uid"())))) WITH CHECK (("organization_id" IN ( SELECT "organization_members"."organization_id"
+   FROM "public"."organization_members"
+  WHERE ("organization_members"."user_id" = "auth"."uid"()))));
+
+
+
+COMMENT ON POLICY "authenticated_users_can_update_org_timeline_items" ON "public"."timeline_items" IS 'Authenticated users can only update timeline items in organizations they are members of';
+
+
+
 CREATE POLICY "authenticated_users_can_update_org_validation_queries" ON "public"."validation_queries" FOR UPDATE TO "authenticated" USING (("organization_id" IN ( SELECT "organization_members"."organization_id"
-=======
-CREATE POLICY "authenticated_users_can_update_org_timeline_items" ON "public"."timeline_items" FOR UPDATE TO "authenticated" USING (("organization_id" IN ( SELECT "organization_members"."organization_id"
->>>>>>> 8c343b46
    FROM "public"."organization_members"
   WHERE ("organization_members"."user_id" = "auth"."uid"())))) WITH CHECK (("organization_id" IN ( SELECT "organization_members"."organization_id"
    FROM "public"."organization_members"
@@ -2665,7 +2686,6 @@
 
 
 
-<<<<<<< HEAD
 COMMENT ON POLICY "authenticated_users_can_update_org_validation_queries" ON "public"."validation_queries" IS 'Authenticated users can only update validation queries in organizations they are members of';
 
 
@@ -2679,9 +2699,6 @@
 
 
 COMMENT ON POLICY "authenticated_users_can_update_org_validation_results" ON "public"."validation_results" IS 'Authenticated users can only update validation results in organizations they are members of';
-=======
-COMMENT ON POLICY "authenticated_users_can_update_org_timeline_items" ON "public"."timeline_items" IS 'Authenticated users can only update timeline items in organizations they are members of';
->>>>>>> 8c343b46
 
 
 
@@ -2865,15 +2882,15 @@
 
 
 
-<<<<<<< HEAD
+CREATE POLICY "service_role_can_insert_all_timeline_items" ON "public"."timeline_items" FOR INSERT TO "service_role" WITH CHECK (true);
+
+
+
 CREATE POLICY "service_role_can_insert_all_validation_queries" ON "public"."validation_queries" FOR INSERT TO "service_role" WITH CHECK (true);
 
 
 
 CREATE POLICY "service_role_can_insert_all_validation_results" ON "public"."validation_results" FOR INSERT TO "service_role" WITH CHECK (true);
-=======
-CREATE POLICY "service_role_can_insert_all_timeline_items" ON "public"."timeline_items" FOR INSERT TO "service_role" WITH CHECK (true);
->>>>>>> 8c343b46
 
 
 
@@ -2949,15 +2966,15 @@
 
 
 
-<<<<<<< HEAD
+CREATE POLICY "service_role_can_select_all_timeline_items" ON "public"."timeline_items" FOR SELECT TO "service_role" USING (true);
+
+
+
 CREATE POLICY "service_role_can_select_all_validation_queries" ON "public"."validation_queries" FOR SELECT TO "service_role" USING (true);
 
 
 
 CREATE POLICY "service_role_can_select_all_validation_results" ON "public"."validation_results" FOR SELECT TO "service_role" USING (true);
-=======
-CREATE POLICY "service_role_can_select_all_timeline_items" ON "public"."timeline_items" FOR SELECT TO "service_role" USING (true);
->>>>>>> 8c343b46
 
 
 
@@ -2997,20 +3014,19 @@
 
 
 
-<<<<<<< HEAD
+CREATE POLICY "service_role_can_update_all_timeline_items" ON "public"."timeline_items" FOR UPDATE TO "service_role" USING (true) WITH CHECK (true);
+
+
+
 CREATE POLICY "service_role_can_update_all_validation_queries" ON "public"."validation_queries" FOR UPDATE TO "service_role" USING (true) WITH CHECK (true);
 
 
 
 CREATE POLICY "service_role_can_update_all_validation_results" ON "public"."validation_results" FOR UPDATE TO "service_role" USING (true) WITH CHECK (true);
 
-=======
-CREATE POLICY "service_role_can_update_all_timeline_items" ON "public"."timeline_items" FOR UPDATE TO "service_role" USING (true) WITH CHECK (true);
-
 
 
 ALTER TABLE "public"."timeline_items" ENABLE ROW LEVEL SECURITY;
->>>>>>> 8c343b46
 
 
 ALTER TABLE "public"."users" ENABLE ROW LEVEL SECURITY;
@@ -3960,7 +3976,12 @@
 
 
 
-<<<<<<< HEAD
+GRANT ALL ON FUNCTION "public"."set_timeline_items_organization_id"() TO "anon";
+GRANT ALL ON FUNCTION "public"."set_timeline_items_organization_id"() TO "authenticated";
+GRANT ALL ON FUNCTION "public"."set_timeline_items_organization_id"() TO "service_role";
+
+
+
 GRANT ALL ON FUNCTION "public"."set_validation_queries_organization_id"() TO "anon";
 GRANT ALL ON FUNCTION "public"."set_validation_queries_organization_id"() TO "authenticated";
 GRANT ALL ON FUNCTION "public"."set_validation_queries_organization_id"() TO "service_role";
@@ -3970,11 +3991,6 @@
 GRANT ALL ON FUNCTION "public"."set_validation_results_organization_id"() TO "anon";
 GRANT ALL ON FUNCTION "public"."set_validation_results_organization_id"() TO "authenticated";
 GRANT ALL ON FUNCTION "public"."set_validation_results_organization_id"() TO "service_role";
-=======
-GRANT ALL ON FUNCTION "public"."set_timeline_items_organization_id"() TO "anon";
-GRANT ALL ON FUNCTION "public"."set_timeline_items_organization_id"() TO "authenticated";
-GRANT ALL ON FUNCTION "public"."set_timeline_items_organization_id"() TO "service_role";
->>>>>>> 8c343b46
 
 
 
