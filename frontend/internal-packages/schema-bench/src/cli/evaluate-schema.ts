--- conflicted
+++ resolved
@@ -1,7 +1,6 @@
 import * as path from 'node:path'
 
 import { evaluateSchema } from '../workspace/evaluation/evaluation.ts'
-<<<<<<< HEAD
 import type { EvaluationConfig, WorkspaceError } from '../workspace/types'
 
 // Right now, the script processes process.argv directly and lives in this package since it's still rough and only meant for internal (Liam team) use.
@@ -28,12 +27,6 @@
   }
 }
 
-=======
-import type { EvaluationConfig } from '../workspace/types'
-
-// Right now, the script processes process.argv directly and lives in this package since it’s still rough and only meant for internal (Liam team) use.
-// In the future, once things are more stable, we’d like to move this feature to the CLI package and rely on something like commander for argument parsing.
->>>>>>> 8565d545
 const runEvaluateSchema = async (): Promise<void> => {
   const initCwd = process.env['INIT_CWD'] || process.cwd()
   const workspacePath = path.resolve(initCwd, 'benchmark-workspace')
@@ -65,16 +58,6 @@
     console.error('❌ Schema evaluation failed:', formatError(result.error))
     process.exit(1)
   }
-
-  const evaluationResults = result.value
-
-  if (evaluationResults.length > 0) {
-    const avgAccuracy =
-      evaluationResults.reduce(
-        (sum, r) => sum + r.metrics.overallSchemaAccuracy,
-        0,
-      ) / evaluationResults.length
-  }
 }
 
 runEvaluateSchema()