#!/usr/bin/env node

import { resolve } from 'node:path'
import { config as loadEnv } from 'dotenv'
import { err, ok, type Result } from 'neverthrow'
import * as v from 'valibot'
import { OpenAIExecutor } from '../executors/openai/openaiExecutor'
import type { OpenAIExecutorInput } from '../executors/openai/types'
import {
  filterAndResolveDatasets,
  getWorkspacePath,
  handleCliError,
  handleUnexpectedError,
  loadInputFiles,
  parseArgs,
  saveOutputFile,
  selectTargetDatasets,
} from './utils'

<<<<<<< HEAD
// parseArgs moved to ./utils

// Outputs: write latest and archive by RUN_ID per execution (with executor label)
const RUN_ID = new Date().toISOString().replace(/[:.]/g, '-')

=======
>>>>>>> cc9823c1
type DatasetResult = { datasetName: string; success: number; failure: number }

const InputSchema = v.object({
  input: v.string(),
})

async function executeCase(
  executor: OpenAIExecutor,
  datasetPath: string,
  caseId: string,
  input: OpenAIExecutorInput,
): Promise<Result<void, Error>> {
  const result = await executor.execute(input)
  if (result.isErr()) {
    return err(
      new Error(`Failed to execute ${caseId}: ${result.error.message}`),
    )
  }

  const saveResult = await saveOutputFile(datasetPath, caseId, result.value, {
    archiveRunId: RUN_ID,
    executor: 'openai',
  })
  if (saveResult.isErr()) {
    return saveResult
  }
  return ok(undefined)
}

async function processDataset(
  executor: OpenAIExecutor,
  datasetName: string,
  datasetPath: string,
): Promise<DatasetResult> {
  const inputsResult = await loadInputFiles<
    typeof InputSchema,
    OpenAIExecutorInput
  >(datasetPath, InputSchema, (value) => ({ input: value.input }))
  if (inputsResult.isErr()) {
    console.warn(`⚠️  ${datasetName}: ${inputsResult.error.message}`)
    return { datasetName, success: 0, failure: 1 }
  }

  const inputs = inputsResult.value
  if (inputs.length === 0) {
    console.warn('   ⚠️  No input files found')
    return { datasetName, success: 0, failure: 0 }
  }

  const MAX_CONCURRENT = 5
  let successCount = 0
  let failureCount = 0

  const processBatch = async (
    batch: Array<{ caseId: string; input: OpenAIExecutorInput }>,
  ) => {
    const promises = batch.map(({ caseId, input }) =>
      executeCase(executor, datasetPath, caseId, input),
    )
    const results = await Promise.allSettled(promises)
    results.forEach((result) => {
      if (result.status === 'fulfilled' && result.value.isOk()) {
        successCount++
      } else {
        failureCount++
      }
    })
  }

  for (let i = 0; i < inputs.length; i += MAX_CONCURRENT) {
    const batch = inputs.slice(i, i + MAX_CONCURRENT)
    await processBatch(batch)
  }

  return { datasetName, success: successCount, failure: failureCount }
}

async function main() {
  // Load env from repo root for convenience (align with LiamDB executor)
  loadEnv({ path: resolve(__dirname, '../../../../../.env') })
  // Check API key
  const apiKey =
    process.env['OPENAI_API_KEY'] ??
    handleCliError('OPENAI_API_KEY environment variable is required')

  const options = parseArgs(process.argv)
  const workspacePath = getWorkspacePath()
  const targetDatasets = selectTargetDatasets(options, workspacePath)
  if (targetDatasets.length === 0) {
    handleCliError('No datasets found to process')
  }
  const validDatasets = filterAndResolveDatasets(targetDatasets, workspacePath)

  const executor = new OpenAIExecutor({ apiKey })

  const results: DatasetResult[] = []
  for (const { name, path } of validDatasets) {
    const r = await processDataset(executor, name, path)
    results.push(r)
  }

  if (results.length === 0) {
    handleCliError('No datasets were processed (all were missing or invalid).')
  }

  const totalFailure = results.reduce((sum, r) => sum + r.failure, 0)
  if (totalFailure > 0) {
    handleCliError(`${totalFailure} case(s) failed across selected datasets`)
  }
}

main().catch(handleUnexpectedError)<|MERGE_RESOLUTION|>--- conflicted
+++ resolved
@@ -17,14 +17,6 @@
   selectTargetDatasets,
 } from './utils'
 
-<<<<<<< HEAD
-// parseArgs moved to ./utils
-
-// Outputs: write latest and archive by RUN_ID per execution (with executor label)
-const RUN_ID = new Date().toISOString().replace(/[:.]/g, '-')
-
-=======
->>>>>>> cc9823c1
 type DatasetResult = { datasetName: string; success: number; failure: number }
 
 const InputSchema = v.object({
@@ -44,10 +36,7 @@
     )
   }
 
-  const saveResult = await saveOutputFile(datasetPath, caseId, result.value, {
-    archiveRunId: RUN_ID,
-    executor: 'openai',
-  })
+  const saveResult = await saveOutputFile(datasetPath, caseId, result.value)
   if (saveResult.isErr()) {
     return saveResult
   }
