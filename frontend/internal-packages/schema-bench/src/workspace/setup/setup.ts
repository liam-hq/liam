import * as fs from 'node:fs'
import * as path from 'node:path'
<<<<<<< HEAD
import { fileURLToPath } from 'node:url'
import { err, ok } from 'neverthrow'
import type { SetupResult, WorkspaceConfig, WorkspaceError } from '../types'

const __filename = fileURLToPath(import.meta.url)
const __dirname = path.dirname(__filename)

const createWorkspaceDirectories = (workspacePath: string): SetupResult => {
=======
import type { WorkspaceConfig } from '../types'

const createWorkspaceDirectories = (workspacePath: string): void => {
>>>>>>> 8565d545
  const directories = [
    workspacePath,
    path.join(workspacePath, 'execution'),
    path.join(workspacePath, 'execution', 'input'),
    path.join(workspacePath, 'execution', 'reference'),
    path.join(workspacePath, 'execution', 'output'),
    path.join(workspacePath, 'evaluation'),
  ]

  try {
    for (const dir of directories) {
      if (!fs.existsSync(dir)) {
        fs.mkdirSync(dir, { recursive: true })
      }
    }
    return ok(undefined)
  } catch (error) {
    return err({
      type: 'FILE_WRITE_ERROR',
      path: workspacePath,
      cause: error instanceof Error ? error.message : 'Unknown error',
    })
  }
}

const copyDefaultData = (
  defaultDataPath: string,
  workspacePath: string,
): SetupResult => {
  const inputSourceDir = path.join(defaultDataPath, 'execution', 'input')
  const referenceSourceDir = path.join(
    defaultDataPath,
    'execution',
    'reference',
  )
  const inputTargetDir = path.join(workspacePath, 'execution', 'input')
  const referenceTargetDir = path.join(workspacePath, 'execution', 'reference')

  try {
    if (fs.existsSync(inputSourceDir)) {
      const inputFiles = fs.readdirSync(inputSourceDir)
      for (const file of inputFiles) {
        const sourcePath = path.join(inputSourceDir, file)
        const targetPath = path.join(inputTargetDir, file)
        if (!fs.existsSync(targetPath)) {
          fs.copyFileSync(sourcePath, targetPath)
        }
      }
    }

    if (fs.existsSync(referenceSourceDir)) {
      const referenceFiles = fs.readdirSync(referenceSourceDir)
      for (const file of referenceFiles) {
        const sourcePath = path.join(referenceSourceDir, file)
        const targetPath = path.join(referenceTargetDir, file)
        if (!fs.existsSync(targetPath)) {
          fs.copyFileSync(sourcePath, targetPath)
        }
      }
    }

    return ok(undefined)
  } catch (error) {
    return err({
      type: 'FILE_READ_ERROR',
      path: defaultDataPath,
      cause: error instanceof Error ? error.message : 'Unknown error',
    })
  }
}

const validateWorkspace = (workspacePath: string): SetupResult => {
  const requiredDirectories = [
    path.join(workspacePath, 'execution', 'input'),
    path.join(workspacePath, 'execution', 'reference'),
    path.join(workspacePath, 'execution', 'output'),
    path.join(workspacePath, 'evaluation'),
  ]

  for (const dir of requiredDirectories) {
    if (!fs.existsSync(dir)) {
      return err({ type: 'DIRECTORY_NOT_FOUND', path: dir })
    }
  }

  return ok(undefined)
}

export const setupWorkspace = async (
  config: WorkspaceConfig,
): Promise<SetupResult> => {
  try {
    if (fs.existsSync(config.workspacePath)) {
      fs.rmSync(config.workspacePath, { recursive: true, force: true })
    }
  } catch (error) {
    return err({
      type: 'FILE_WRITE_ERROR',
      path: config.workspacePath,
      cause:
        error instanceof Error
          ? error.message
          : 'Failed to remove existing workspace',
    })
  }

  // Create directories
  const createResult = createWorkspaceDirectories(config.workspacePath)
  if (createResult.isErr()) {
    return createResult
  }

  // Copy default data
  const copyResult = copyDefaultData(
    config.defaultDataPath,
    config.workspacePath,
  )
  if (copyResult.isErr()) {
    return copyResult
  }

  // Validate workspace
  const validateResult = validateWorkspace(config.workspacePath)
  if (validateResult.isErr()) {
    return validateResult
  }

  return ok(undefined)
}<|MERGE_RESOLUTION|>--- conflicted
+++ resolved
@@ -1,19 +1,9 @@
 import * as fs from 'node:fs'
 import * as path from 'node:path'
-<<<<<<< HEAD
-import { fileURLToPath } from 'node:url'
 import { err, ok } from 'neverthrow'
-import type { SetupResult, WorkspaceConfig, WorkspaceError } from '../types'
-
-const __filename = fileURLToPath(import.meta.url)
-const __dirname = path.dirname(__filename)
+import type { SetupResult, WorkspaceConfig } from '../types'
 
 const createWorkspaceDirectories = (workspacePath: string): SetupResult => {
-=======
-import type { WorkspaceConfig } from '../types'
-
-const createWorkspaceDirectories = (workspacePath: string): void => {
->>>>>>> 8565d545
   const directories = [
     workspacePath,
     path.join(workspacePath, 'execution'),
