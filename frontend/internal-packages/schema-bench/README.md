# Schema-Bench Package

## Overview

Schema-Bench benchmarks database schema generation and evaluation across models (LiamDB, OpenAI). It provides executors for generating schemas and tools for evaluating outputs against reference schemas across multiple datasets.

## Quick Start

### 1) Clean and set up workspace (multiple datasets)
```bash
rm -rf benchmark-workspace && pnpm --filter @liam-hq/schema-bench setupWorkspace
```
This creates a benchmark workspace with multiple datasets:
- default: Standard schema generation (3 complex cases)
- entity-extraction: Checks whether specified table/column names appear (5 cases)
<<<<<<< HEAD
- ambiguous-recall: Tests recall/search over ambiguous instructions
- relational-inference: Evaluates implicit relationship inference (1:N, M:N, entity separation)
=======
- ambiguous-recall: Stress test for ambiguous inputs and recall
- logical-deletion: Evaluates designs that avoid naive is_deleted and separate PII from business references
>>>>>>> 1096316c

System features:
- Parallel dataset processing for faster execution
- Smart concurrency per dataset (MAX_CONCURRENT=5)
- Automatic input standardization (strings get wrapped to `{ "input": "..." }`)

### 2) Execute a model

LiamDB:
```bash
# Run on all datasets in the workspace
pnpm --filter @liam-hq/schema-bench executeLiamDB -all

# Run on a specific dataset
pnpm --filter @liam-hq/schema-bench executeLiamDB -entity-extraction

# Run on multiple datasets
<<<<<<< HEAD
pnpm --filter @liam-hq/schema-bench executeLiamDB -default -entity-extraction -relational-inference
=======
pnpm --filter @liam-hq/schema-bench executeLiamDB -default -entity-extraction -logical-deletion
>>>>>>> 1096316c
```

OpenAI:
```bash
# OpenAI currently targets the default dataset
pnpm --filter @liam-hq/schema-bench executeOpenai
```

### 3) Evaluate results (all datasets)
```bash
pnpm --filter @liam-hq/schema-bench evaluateSchemaMulti
```

### Execution time (rough guide)
- Setup: ~5s
- LiamDB execution (all 8 cases): ~20–30m
- Evaluation: ~10s

## Available Commands

- setupWorkspace: Initialize benchmark workspace with datasets
- executeLiamDB: Unified executor with dataset flags (`-all`, `-default`, `-entity-extraction`)
- executeOpenai: Execute on default dataset
- evaluateSchemaMulti: Evaluate all available datasets

Note: Legacy dataset-specific scripts exist but the unified `executeLiamDB` is recommended.

## Executors

### OpenAI Executor
- Uses OpenAI models to generate schemas from natural language prompts
- Requires `OPENAI_API_KEY` in your environment
- Outputs JSON schemas

### LiamDB Executor
- Uses Liam's internal AI agent for schema generation
- Designed for complex, multi-step schema design workflows

## Evaluation

The evaluation computes comprehensive metrics for each dataset:
- Table F1 Score: Harmonic mean of table precision and recall
- Table Recall: Fraction of reference tables recovered
- Table All Correct Rate: Percentage of perfectly matched tables
- Column F1 Score Average: Average F1 across table columns
- Column Recall Average: Fraction of reference columns recovered
- Column All Correct Rate Average: Percentage of perfectly matched columns
- Primary Key Accuracy Average: Accuracy of primary key detection
- Constraint Accuracy: Accuracy of constraint detection
- Foreign Key F1 Score: F1 score for foreign key relationships
- Foreign Key Recall: Fraction of reference foreign keys recovered
- Foreign Key All Correct Rate: Percentage of perfectly matched foreign keys
- Overall Schema Accuracy: Aggregated metric across dimensions

## Schema Format

Schemas use the structured format from `@liam-hq/schema/schema`:

```typescript
type Schema = {
  tables: Record<string, Table>
}

type Table = {
  name: string
  columns: Record<string, Column>
  constraints: Record<string, Constraint>
}
```

### Example: Simple Products Table

```json
{
  "tables": {
    "products": {
      "name": "products",
      "columns": {
        "id": {
          "name": "id",
          "type": "INTEGER",
          "primary": true,
          "notNull": true,
          "comment": "Product ID"
        },
        "name": {
          "name": "name",
          "type": "VARCHAR(255)",
          "notNull": true,
          "comment": "Product name"
        }
      },
      "comment": "Products table",
      "constraints": {
        "pk_products": {
          "type": "PRIMARY KEY",
          "name": "pk_products",
          "columnName": "id"
        }
      }
    }
  }
}
```

## Workspace Structure

After `setupWorkspace`, the workspace contains dataset directories under `benchmark-workspace/`:

```
benchmark-workspace/
├── default/
│   ├── execution/
│   │   ├── input/      # JSON prompt files
│   │   ├── output/     # Generated schemas
│   │   └── reference/  # Reference schemas for comparison
│   └── evaluation/     # Evaluation results (per-case + summary)
├── entity-extraction/
    ├── execution/
    │   ├── input/
    │   ├── output/
    │   └── reference/
    └── evaluation/
└── relational-inference/
    ├── execution/
    │   ├── input/
    │   ├── output/
    │   └── reference/
    └── evaluation/
```

## Environment Setup

For OpenAI executor, set your API key:
```bash
export OPENAI_API_KEY="your-api-key"
```

## Example Workflow

1) Clean and setup: `rm -rf benchmark-workspace && pnpm --filter @liam-hq/schema-bench setupWorkspace`
2) Execute (LiamDB): `pnpm --filter @liam-hq/schema-bench executeLiamDB -all`
   or Execute (OpenAI): `pnpm --filter @liam-hq/schema-bench executeOpenai`
3) Evaluate: `pnpm --filter @liam-hq/schema-bench evaluateSchemaMulti`

## Use Cases

- Model comparison across datasets
- Quality assurance for schema generation
- Repeatable benchmarking with standardized metrics<|MERGE_RESOLUTION|>--- conflicted
+++ resolved
@@ -13,13 +13,9 @@
 This creates a benchmark workspace with multiple datasets:
 - default: Standard schema generation (3 complex cases)
 - entity-extraction: Checks whether specified table/column names appear (5 cases)
-<<<<<<< HEAD
 - ambiguous-recall: Tests recall/search over ambiguous instructions
 - relational-inference: Evaluates implicit relationship inference (1:N, M:N, entity separation)
-=======
-- ambiguous-recall: Stress test for ambiguous inputs and recall
 - logical-deletion: Evaluates designs that avoid naive is_deleted and separate PII from business references
->>>>>>> 1096316c
 
 System features:
 - Parallel dataset processing for faster execution
@@ -37,11 +33,7 @@
 pnpm --filter @liam-hq/schema-bench executeLiamDB -entity-extraction
 
 # Run on multiple datasets
-<<<<<<< HEAD
-pnpm --filter @liam-hq/schema-bench executeLiamDB -default -entity-extraction -relational-inference
-=======
-pnpm --filter @liam-hq/schema-bench executeLiamDB -default -entity-extraction -logical-deletion
->>>>>>> 1096316c
+pnpm --filter @liam-hq/schema-bench executeLiamDB -default -entity-extraction -relational-inference -logical-deletion
 ```
 
 OpenAI:
