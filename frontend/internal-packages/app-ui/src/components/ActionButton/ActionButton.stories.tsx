--- conflicted
+++ resolved
@@ -1,12 +1,6 @@
-<<<<<<< HEAD
-import type { Meta } from '@storybook/react'
+import type { Meta } from '@storybook/nextjs'
 import { useState } from 'react'
 import { ActionButton } from './ActionButton'
-=======
-import type { Meta } from "@storybook/nextjs";
-import { useState } from "react";
-import { ActionButton } from "./ActionButton";
->>>>>>> e2667e9a
 
 const meta = {
   title: 'app-ui/ActionButton',
