--- conflicted
+++ resolved
@@ -12,12 +12,7 @@
 	"devDependencies": {
 		"@biomejs/biome": "2.0.0",
 		"@liam-hq/configs": "workspace:*",
-<<<<<<< HEAD
-		"@storybook/react": "8.6.14",
-		"@storybook/test": "^8.6.14",
-=======
 		"@storybook/nextjs": "9.0.15",
->>>>>>> e2667e9a
 		"@testing-library/jest-dom": "6.6.3",
 		"@testing-library/react": "16.3.0",
 		"@types/node": "22.15.30",
