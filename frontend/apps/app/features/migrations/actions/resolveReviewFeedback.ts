'use server'

import { type SupabaseClient, createClient } from '@/libs/db/server'
import { generateKnowledgeFromFeedbackTask } from '@liam-hq/jobs'
import type { Review, ReviewFeedback } from '@liam-hq/jobs/src/types'
import { categoryToKind } from '@liam-hq/jobs/src/utils/categoryUtils'
import * as v from 'valibot'

const requestSchema = v.object({
  feedbackId: v.pipe(v.string()),
  resolutionComment: v.optional(v.nullable(v.string())),
})

/**
 * Fetches feedback data with related information
 */
async function getFeedbackData(supabase: SupabaseClient, feedbackId: string) {
  const { data, error } = await supabase
    .from('ReviewFeedback')
    .select(`
      *,
      overallReview:overallReviewId(
        id,
        projectId,
        pullRequest:pullRequestId(
          id,
          repositoryId,
          pullNumber,
          repository:repositoryId(
            owner,
            name,
            installationId
          )
        ),
        branchName
      )
    `)
    .eq('id', feedbackId)
    .single()

  if (error || !data) {
    throw new Error(
      `Failed to fetch feedback data: ${error?.message || 'Not found'}`,
    )
  }

  return data
}

/**
 * Updates feedback to mark it as resolved
 */
async function updateFeedbackAsResolved(
  supabase: SupabaseClient,
  feedbackId: string,
  resolutionComment?: string | null,
) {
  const { data, error } = await supabase
    .from('ReviewFeedback')
    .update({
      resolvedAt: new Date().toISOString(),
      resolutionComment: resolutionComment || null,
      updatedAt: new Date().toISOString(),
    })
    .eq('id', feedbackId)
    .select()

  if (error) {
    throw new Error(`Failed to resolve feedback: ${error.message}`)
  }

  return data
}

/**
 * Fetches complete OverallReview data
 */
async function getCompleteOverallReview(
  supabase: SupabaseClient,
  overallReviewId: string,
) {
  const { data, error } = await supabase
    .from('OverallReview')
    .select('*')
    .eq('id', overallReviewId)
    .single()

  if (error || !data) {
    throw new Error(
      `Failed to fetch complete OverallReview: ${error?.message || 'Not found'}`,
    )
  }

  if (!data.projectId) {
    throw new Error('Project ID not found in OverallReview')
  }

  return data
}

/**
 * Formats feedback data into review format
 */
function formatReviewFromFeedback(feedback: ReviewFeedback): Review {
  return {
    bodyMarkdown: feedback.description || '',
    feedbacks: [
      {
        kind: categoryToKind(feedback.category),
        severity: feedback.severity,
        description: feedback.description || '',
        suggestion: feedback.suggestion || '',
        suggestionSnippets: [],
      },
    ],
  }
}

/**
 * Fetches and adds snippet data to the review
 */
async function addSnippetsToReview(
  supabase: SupabaseClient,
  feedbackId: string,
  review: Review,
): Promise<Review> {
  const { data, error } = await supabase
    .from('ReviewSuggestionSnippet')
    .select('*')
    .eq('reviewFeedbackId', feedbackId)

  if (error) {
    console.warn(`Error fetching snippets: ${error.message}`)
    return review
  }

  if (data && data.length > 0) {
    review.feedbacks[0].suggestionSnippets = data.map(
      (snippet: { filename: string; snippet: string }) => ({
        filename: snippet.filename,
        snippet: snippet.snippet,
      }),
    )
  }

  return review
}

/**
 * Main function to resolve review feedback and generate knowledge if needed
 */
export const resolveReviewFeedback = async (data: {
  feedbackId: string
  resolutionComment?: string | null
}) => {
  // Validate input data
  const parsedData = v.safeParse(requestSchema, data)
  if (!parsedData.success) {
    throw new Error(`Invalid data: ${JSON.stringify(parsedData.issues)}`)
  }

  const { feedbackId, resolutionComment } = parsedData.output
  let taskId: string | null = null

  try {
    const supabase = await createClient()

<<<<<<< HEAD
    const { data: updatedFeedback, error } = await supabase
      .from('review_feedbacks')
      .update({
        resolved_at: new Date().toISOString(),
        resolution_comment: resolutionComment || null,
        updated_at: new Date().toISOString(),
      })
      .eq('id', feedbackId)
      .select()

    if (error) {
      throw new Error(`Failed to resolve feedback: ${error.message}`)
=======
    // Get feedback data
    const feedbackData = await getFeedbackData(supabase, feedbackId)

    // Update feedback as resolved
    const updatedFeedback = await updateFeedbackAsResolved(
      supabase,
      feedbackId,
      resolutionComment,
    )

    // Skip knowledge generation for POSITIVE feedback
    if (updatedFeedback[0].severity === 'POSITIVE') {
      return { success: true, data: updatedFeedback, taskId: null }
>>>>>>> 72bd7a3b
    }

    // Get complete OverallReview data
    const completeOverallReview = await getCompleteOverallReview(
      supabase,
      feedbackData.overallReviewId,
    )

    // Format review from feedback
    let reviewFormatted = formatReviewFromFeedback(updatedFeedback[0])

    // Add snippets to review
    reviewFormatted = await addSnippetsToReview(
      supabase,
      feedbackId,
      reviewFormatted,
    )

    // Trigger knowledge generation task
    const taskHandle = await generateKnowledgeFromFeedbackTask.trigger({
      projectId: completeOverallReview.projectId || '',
      review: reviewFormatted,
      title: `Knowledge from resolved feedback #${feedbackId}`,
      reasoning: `This knowledge suggestion was automatically created from resolved feedback #${feedbackId}`,
      overallReview: completeOverallReview,
      branch: completeOverallReview.branchName,
      reviewFeedbackId: feedbackId,
    })

    taskId = taskHandle.id

    return { success: true, data: updatedFeedback, taskId }
  } catch (error) {
    console.error('Error resolving review feedback:', error)
    throw error
  }
}<|MERGE_RESOLUTION|>--- conflicted
+++ resolved
@@ -16,7 +16,7 @@
  */
 async function getFeedbackData(supabase: SupabaseClient, feedbackId: string) {
   const { data, error } = await supabase
-    .from('ReviewFeedback')
+    .from('review_feedbacks')
     .select(`
       *,
       overallReview:overallReviewId(
@@ -56,11 +56,11 @@
   resolutionComment?: string | null,
 ) {
   const { data, error } = await supabase
-    .from('ReviewFeedback')
+    .from('review_feedbacks')
     .update({
-      resolvedAt: new Date().toISOString(),
-      resolutionComment: resolutionComment || null,
-      updatedAt: new Date().toISOString(),
+      resolved_at: new Date().toISOString(),
+      resolution_comment: resolutionComment || null,
+      updated_at: new Date().toISOString(),
     })
     .eq('id', feedbackId)
     .select()
@@ -80,7 +80,7 @@
   overallReviewId: string,
 ) {
   const { data, error } = await supabase
-    .from('OverallReview')
+    .from('overall_reviews')
     .select('*')
     .eq('id', overallReviewId)
     .single()
@@ -91,7 +91,7 @@
     )
   }
 
-  if (!data.projectId) {
+  if (!data.project_id) {
     throw new Error('Project ID not found in OverallReview')
   }
 
@@ -125,7 +125,7 @@
   review: Review,
 ): Promise<Review> {
   const { data, error } = await supabase
-    .from('ReviewSuggestionSnippet')
+    .from('review_suggestion_snippets')
     .select('*')
     .eq('reviewFeedbackId', feedbackId)
 
@@ -165,20 +165,6 @@
   try {
     const supabase = await createClient()
 
-<<<<<<< HEAD
-    const { data: updatedFeedback, error } = await supabase
-      .from('review_feedbacks')
-      .update({
-        resolved_at: new Date().toISOString(),
-        resolution_comment: resolutionComment || null,
-        updated_at: new Date().toISOString(),
-      })
-      .eq('id', feedbackId)
-      .select()
-
-    if (error) {
-      throw new Error(`Failed to resolve feedback: ${error.message}`)
-=======
     // Get feedback data
     const feedbackData = await getFeedbackData(supabase, feedbackId)
 
@@ -192,13 +178,12 @@
     // Skip knowledge generation for POSITIVE feedback
     if (updatedFeedback[0].severity === 'POSITIVE') {
       return { success: true, data: updatedFeedback, taskId: null }
->>>>>>> 72bd7a3b
     }
 
     // Get complete OverallReview data
     const completeOverallReview = await getCompleteOverallReview(
       supabase,
-      feedbackData.overallReviewId,
+      feedbackData.overall_review_id,
     )
 
     // Format review from feedback
@@ -213,12 +198,12 @@
 
     // Trigger knowledge generation task
     const taskHandle = await generateKnowledgeFromFeedbackTask.trigger({
-      projectId: completeOverallReview.projectId || '',
+      projectId: completeOverallReview.project_id || '',
       review: reviewFormatted,
       title: `Knowledge from resolved feedback #${feedbackId}`,
       reasoning: `This knowledge suggestion was automatically created from resolved feedback #${feedbackId}`,
       overallReview: completeOverallReview,
-      branch: completeOverallReview.branchName,
+      branch: completeOverallReview.branch_name,
       reviewFeedbackId: feedbackId,
     })
 
