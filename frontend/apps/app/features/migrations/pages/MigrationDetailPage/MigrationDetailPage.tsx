import { createClient } from '@/libs/db/server'
import { urlgen } from '@/utils/routes'
import { getPullRequestDetails, getPullRequestFiles } from '@liam-hq/github'
<<<<<<< HEAD
=======
import clsx from 'clsx'
import { minimatch } from 'minimatch'
>>>>>>> 71b2c757
import Link from 'next/link'
import { notFound } from 'next/navigation'
import type { FC } from 'react'
import styles from './MigrationDetailPage.module.css'

type Props = {
  migrationId: string
}

async function getMigrationContents(migrationId: string) {
  const supabase = await createClient()

<<<<<<< HEAD
  // Get migration with pull request and repository details
=======
>>>>>>> 71b2c757
  const { data: migration, error: migrationError } = await supabase
    .from('Migration')
    .select(`
      id,
      title,
      createdAt,
<<<<<<< HEAD
      pullRequestId,
      PullRequest:pullRequestId (
        id,
        pullNumber,
        repositoryId,
        Repository:repositoryId (
          id,
=======
      pullRequest:PullRequest (
        id,
        pullNumber,
        repository:Repository (
>>>>>>> 71b2c757
          installationId,
          name,
          owner
        )
      )
    `)
    .eq('id', Number(migrationId))
    .single()

  if (migrationError || !migration) {
<<<<<<< HEAD
    console.error('Error fetching migration:', migrationError)
=======
    console.error('Migration error:', migrationError)
>>>>>>> 71b2c757
    return notFound()
  }

  const pullRequest = migration.PullRequest
  const repository = pullRequest.Repository

<<<<<<< HEAD
  // Get overall review
  const { data: overallReview, error: reviewError } = await supabase
    .from('OverallReview')
    .select('*')
=======
  const { data: overallReview, error: reviewError } = await supabase
    .from('OverallReview')
    .select(`
      *,
      reviewIssues:ReviewIssue (
        id,
        category,
        severity,
        description
      )
    `)
>>>>>>> 71b2c757
    .eq('pullRequestId', pullRequest.id)
    .single()

  if (reviewError || !overallReview) {
<<<<<<< HEAD
    console.error('Error fetching overall review:', reviewError)
    return notFound()
  }

  if (!overallReview) {
=======
    console.error('OverallReview error:', reviewError)
>>>>>>> 71b2c757
    return notFound()
  }

  const prDetails = await getPullRequestDetails(
    Number(repository.installationId),
    repository.owner,
    repository.name,
    Number(pullRequest.pullNumber),
  )

  const files = await getPullRequestFiles(
    Number(repository.installationId),
    repository.owner,
    repository.name,
    Number(pullRequest.pullNumber),
  )

<<<<<<< HEAD
  const { data: schemaPaths, error: pathsError } = await supabase
    .from('GitHubSchemaFilePath')
    .select('path')
    .eq('projectId', overallReview.projectId || 0)

  if (pathsError) {
    console.error('Error fetching schema paths:', pathsError)
=======
  const { data: patterns, error: patternsError } = await supabase
    .from('WatchSchemaFilePattern')
    .select('pattern')
    .eq('projectId', Number(overallReview.projectId))

  if (patternsError) {
    console.error('Patterns error:', patternsError)
>>>>>>> 71b2c757
    return notFound()
  }

  const matchedFiles = files
    .map((file) => file.filename)
    .filter((filename) =>
<<<<<<< HEAD
      schemaPaths.some((schemaPath) => filename === schemaPath.path),
=======
      patterns.some((pattern: { pattern: string }) =>
        minimatch(filename, pattern.pattern),
      ),
>>>>>>> 71b2c757
    )

  const erdLinks = matchedFiles.map((filename) => ({
    path: urlgen(
      'projects/[projectId]/ref/[branchOrCommit]/schema/[...schemaFilePath]',
      {
        projectId: `${overallReview.projectId}`,
        branchOrCommit: prDetails.head.ref,
        schemaFilePath: filename,
      },
    ),
    filename,
  }))

  return {
    migration,
    overallReview,
    erdLinks,
  }
}

export const MigrationDetailPage: FC<Props> = async ({ migrationId }) => {
  const { migration, overallReview, erdLinks } =
    await getMigrationContents(migrationId)

  const projectId = overallReview.projectId

<<<<<<< HEAD
  const formattedReviewDate = new Date(
    overallReview.reviewedAt,
  ).toLocaleDateString('en-US')
=======
  const formattedReviewDate = overallReview.reviewedAt
    ? new Date(overallReview.reviewedAt).toLocaleDateString('en-US')
    : 'Not available'
>>>>>>> 71b2c757

  return (
    <main className={styles.wrapper}>
      <Link
        href={urlgen('projects/[projectId]', { projectId: `${projectId}` })}
        className={styles.backLink}
      >
        ← Back to Project Detail
      </Link>

      <div className={styles.heading}>
        <h1 className={styles.title}>{migration.title}</h1>
        <p className={styles.subTitle}>#{migration.PullRequest.pullNumber}</p>
      </div>
      <div className={styles.twoColumns}>
        <div className={styles.box}>
          <h2 className={styles.h2}>Migration Health</h2>
          <div className={styles.erdLinks}>
            {erdLinks.map(({ path, filename }) => (
              <Link key={path} href={path} className={styles.erdLink}>
                View ERD Diagram: {filename} →
              </Link>
            ))}
          </div>
        </div>
        <div className={styles.box}>
          <h2 className={styles.h2}>Summary</h2>
        </div>
        <div className={styles.box}>
          <h2 className={styles.h2}>Review Content</h2>
          <pre className={styles.reviewContent}>
            {overallReview.reviewComment}
          </pre>
        </div>
        <div className={styles.box}>
          <h2 className={styles.h2}>Review Issues</h2>
          <div className={styles.reviewIssues}>
            {overallReview.reviewIssues.length > 0 ? (
              [...overallReview.reviewIssues]
                .sort((a, b) => {
                  const severityOrder = {
                    CRITICAL: 0,
                    WARNING: 1,
                    POSITIVE: 2,
                  }
                  return (
                    severityOrder[a.severity as keyof typeof severityOrder] -
                    severityOrder[b.severity as keyof typeof severityOrder]
                  )
                })
                .map(
                  (issue: {
                    id: number
                    category: string
                    severity: string
                    description: string
                  }) => (
                    <div
                      key={issue.id}
                      className={clsx(
                        styles.reviewIssue,
                        styles[`severity${issue.severity}`],
                      )}
                    >
                      <div className={styles.issueHeader}>
                        <span className={styles.issueCategory}>
                          {issue.category}
                        </span>
                        <span className={styles.issueSeverity}>
                          {issue.severity}
                        </span>
                      </div>
                      <p className={styles.issueDescription}>
                        {issue.description}
                      </p>
                    </div>
                  ),
                )
            ) : (
              <p className={styles.noIssues}>No review issues found.</p>
            )}
          </div>
        </div>
      </div>

      <div className={styles.metadataSection}>
        <p className={styles.metadata}>Review Date: {formattedReviewDate}</p>
      </div>
    </main>
  )
}<|MERGE_RESOLUTION|>--- conflicted
+++ resolved
@@ -1,11 +1,7 @@
 import { createClient } from '@/libs/db/server'
 import { urlgen } from '@/utils/routes'
 import { getPullRequestDetails, getPullRequestFiles } from '@liam-hq/github'
-<<<<<<< HEAD
-=======
-import clsx from 'clsx'
-import { minimatch } from 'minimatch'
->>>>>>> 71b2c757
+import { clsx } from 'clsx'
 import Link from 'next/link'
 import { notFound } from 'next/navigation'
 import type { FC } from 'react'
@@ -18,17 +14,12 @@
 async function getMigrationContents(migrationId: string) {
   const supabase = await createClient()
 
-<<<<<<< HEAD
-  // Get migration with pull request and repository details
-=======
->>>>>>> 71b2c757
   const { data: migration, error: migrationError } = await supabase
     .from('Migration')
     .select(`
       id,
       title,
       createdAt,
-<<<<<<< HEAD
       pullRequestId,
       PullRequest:pullRequestId (
         id,
@@ -36,12 +27,6 @@
         repositoryId,
         Repository:repositoryId (
           id,
-=======
-      pullRequest:PullRequest (
-        id,
-        pullNumber,
-        repository:Repository (
->>>>>>> 71b2c757
           installationId,
           name,
           owner
@@ -52,23 +37,13 @@
     .single()
 
   if (migrationError || !migration) {
-<<<<<<< HEAD
     console.error('Error fetching migration:', migrationError)
-=======
-    console.error('Migration error:', migrationError)
->>>>>>> 71b2c757
     return notFound()
   }
 
   const pullRequest = migration.PullRequest
   const repository = pullRequest.Repository
 
-<<<<<<< HEAD
-  // Get overall review
-  const { data: overallReview, error: reviewError } = await supabase
-    .from('OverallReview')
-    .select('*')
-=======
   const { data: overallReview, error: reviewError } = await supabase
     .from('OverallReview')
     .select(`
@@ -80,20 +55,11 @@
         description
       )
     `)
->>>>>>> 71b2c757
     .eq('pullRequestId', pullRequest.id)
     .single()
 
   if (reviewError || !overallReview) {
-<<<<<<< HEAD
-    console.error('Error fetching overall review:', reviewError)
-    return notFound()
-  }
-
-  if (!overallReview) {
-=======
     console.error('OverallReview error:', reviewError)
->>>>>>> 71b2c757
     return notFound()
   }
 
@@ -111,7 +77,6 @@
     Number(pullRequest.pullNumber),
   )
 
-<<<<<<< HEAD
   const { data: schemaPaths, error: pathsError } = await supabase
     .from('GitHubSchemaFilePath')
     .select('path')
@@ -119,28 +84,13 @@
 
   if (pathsError) {
     console.error('Error fetching schema paths:', pathsError)
-=======
-  const { data: patterns, error: patternsError } = await supabase
-    .from('WatchSchemaFilePattern')
-    .select('pattern')
-    .eq('projectId', Number(overallReview.projectId))
-
-  if (patternsError) {
-    console.error('Patterns error:', patternsError)
->>>>>>> 71b2c757
     return notFound()
   }
 
   const matchedFiles = files
     .map((file) => file.filename)
     .filter((filename) =>
-<<<<<<< HEAD
       schemaPaths.some((schemaPath) => filename === schemaPath.path),
-=======
-      patterns.some((pattern: { pattern: string }) =>
-        minimatch(filename, pattern.pattern),
-      ),
->>>>>>> 71b2c757
     )
 
   const erdLinks = matchedFiles.map((filename) => ({
@@ -168,15 +118,9 @@
 
   const projectId = overallReview.projectId
 
-<<<<<<< HEAD
   const formattedReviewDate = new Date(
     overallReview.reviewedAt,
   ).toLocaleDateString('en-US')
-=======
-  const formattedReviewDate = overallReview.reviewedAt
-    ? new Date(overallReview.reviewedAt).toLocaleDateString('en-US')
-    : 'Not available'
->>>>>>> 71b2c757
 
   return (
     <main className={styles.wrapper}>
