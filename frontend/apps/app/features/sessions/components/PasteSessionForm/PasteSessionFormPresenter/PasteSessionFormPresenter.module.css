.container {
  display: flex;
  flex-direction: column;
  width: 100%;
  overflow: hidden;
  background-color: var(--global-background);
  border: 1px solid var(--pane-border);
  border-radius: var(--border-radius-xl);
  transition:
    box-shadow 0.3s ease,
    border-color 0.3s ease;
}

.container.pending {
  border-color: var(--primary-overlay-40);
  box-shadow: 0px 0px 40px 0px var(--primary-overlay-40);
}

.container.error {
  border-color: var(--danger-overlay-40);
  box-shadow: 0px 0px 20px 0px var(--danger-overlay-40);
}

.form {
  display: flex;
  flex-direction: column;
  width: 100%;
}

.schemaSection {
  display: flex;
  flex-shrink: 0;
  flex-direction: column;
  gap: var(--spacing-3);
  order: 0;
  padding: var(--spacing-4);
  background-color: var(--overlay-5);
  border-bottom: 1px solid var(--pane-border);
  transition:
    background-color var(--default-animation-duration)
    var(--default-timing-function),
    border-color var(--default-animation-duration)
    var(--default-timing-function);
}

.schemaInputWrapper {
  display: flex;
  flex-direction: column;
  gap: var(--spacing-2);
}

.label {
  font-size: var(--font-size-4);
  font-weight: 500;
  color: var(--global-foreground);
}

.schemaEditorWrapper {
  width: 100%;
  min-height: 300px;
<<<<<<< HEAD
  background-color: var(--global-background);
  border: 1px solid var(--global-border);
  border-radius: var(--border-radius-md);
  overflow: hidden;
=======
  padding: var(--spacing-3);
  font-family:
    'Monaco', 'Menlo', 'Ubuntu Mono', 'Consolas', 'source-code-pro', monospace;
  font-size: var(--font-size-4);
  line-height: 1.5;
  color: var(--global-foreground);
  resize: vertical;
  background-color: var(--global-background);
  border: 1px solid var(--global-border);
  border-radius: var(--border-radius-md);
>>>>>>> f49c4959
  transition: border-color 0.2s ease;
}

.schemaEditorWrapper:hover {
  border-color: var(--overlay-30);
}

.schemaEditorWrapper:focus-within {
  border-color: var(--pane-border-hover);
}

<<<<<<< HEAD
.schemaEditorWrapper.disabled {
  opacity: 0.6;
=======
.schemaTextarea:disabled {
>>>>>>> f49c4959
  cursor: not-allowed;
  opacity: 0.6;
}

.formatSelectorWrapper {
  display: flex;
  flex-direction: column;
  gap: var(--spacing-2);
}

.formatLabel {
  font-size: var(--font-size-4);
  font-weight: 500;
  color: var(--global-foreground);
}

.formatSelect {
  width: 100%;
  max-width: 300px;
  padding: var(--spacing-2) var(--spacing-3);
  font-family: inherit;
  font-size: var(--font-size-4);
  line-height: 1.5;
  color: var(--global-foreground);
  cursor: pointer;
  background-color: var(--global-background);
  border: 1px solid var(--global-border);
  border-radius: var(--border-radius-md);
  transition: border-color 0.2s ease;
}

.formatSelect:hover {
  border-color: var(--overlay-30);
}

.formatSelect:focus {
  outline: none;
  border-color: var(--pane-border-hover);
}

.formatSelect:disabled {
  cursor: not-allowed;
  opacity: 0.6;
}

.divider {
  height: 1px;
  background-color: var(--pane-border);
}

.inputSection {
  display: flex;
  flex-shrink: 0;
  flex-direction: column;
  gap: var(--spacing-2);
  order: 1;
  padding: var(--spacing-4);
  transition:
    background-color var(--default-animation-duration)
    var(--default-timing-function),
    border-color var(--default-animation-duration)
    var(--default-timing-function);
}

.buttonContainer {
  display: flex;
  gap: var(--spacing-2);
  align-items: center;
  justify-content: flex-end;
}

.error {
  margin-top: var(--spacing-2);
  font-size: var(--font-size-3);
  color: var(--danger-high-contrast-text);
}

.textareaWrapper {
  display: flex;
  flex-direction: column;
  gap: var(--spacing-2);
}

.textarea {
  width: 100%;
  min-height: 132px;
  padding: 0;
  overflow: hidden;
  font-family: inherit;
  font-size: var(--font-size-6);
  line-height: 1.6;
  color: var(--global-foreground);
  resize: none;
  background: transparent;
  border: none;
}

.textarea:disabled {
  cursor: not-allowed;
  opacity: var(--opacity-60);
}

.textarea:focus {
  outline: none;
}

.textarea::placeholder {
  color: var(--overlay-30);
  transition: color 0.2s var(--default-timing-function);
}

.textarea:hover::placeholder {
  color: var(--overlay-50);
}<|MERGE_RESOLUTION|>--- conflicted
+++ resolved
@@ -58,23 +58,10 @@
 .schemaEditorWrapper {
   width: 100%;
   min-height: 300px;
-<<<<<<< HEAD
+  overflow: hidden;
   background-color: var(--global-background);
   border: 1px solid var(--global-border);
   border-radius: var(--border-radius-md);
-  overflow: hidden;
-=======
-  padding: var(--spacing-3);
-  font-family:
-    'Monaco', 'Menlo', 'Ubuntu Mono', 'Consolas', 'source-code-pro', monospace;
-  font-size: var(--font-size-4);
-  line-height: 1.5;
-  color: var(--global-foreground);
-  resize: vertical;
-  background-color: var(--global-background);
-  border: 1px solid var(--global-border);
-  border-radius: var(--border-radius-md);
->>>>>>> f49c4959
   transition: border-color 0.2s ease;
 }
 
@@ -86,12 +73,7 @@
   border-color: var(--pane-border-hover);
 }
 
-<<<<<<< HEAD
 .schemaEditorWrapper.disabled {
-  opacity: 0.6;
-=======
-.schemaTextarea:disabled {
->>>>>>> f49c4959
   cursor: not-allowed;
   opacity: 0.6;
 }
