--- conflicted
+++ resolved
@@ -52,32 +52,21 @@
               projectId,
               branchOrCommit,
             })}
-<<<<<<< HEAD
-            aria-label="Back to branch details"
-=======
             className={styles.backLink}
             aria-label="Back to project details"
->>>>>>> d18a4b70
           >
             ← Back to Branch Details
           </Link>
-<<<<<<< HEAD
-          <h1>Knowledge Suggestions for {branchOrCommit}</h1>
-=======
-          <h1 className={styles.title}>Knowledge Suggestions</h1>
->>>>>>> d18a4b70
+          <h1 className={styles.title}>
+            Knowledge Suggestions for {branchOrCommit}
+          </h1>
         </div>
       </div>
 
       <div className={styles.content}>
         {knowledgeSuggestions.length === 0 ? (
-<<<<<<< HEAD
-          <div>
+          <div className={styles.emptyState}>
             <p>No knowledge suggestions found for this branch.</p>
-=======
-          <div className={styles.emptyState}>
-            <p>No knowledge suggestions found for this project.</p>
->>>>>>> d18a4b70
           </div>
         ) : (
           <ul className={styles.suggestionsList}>
