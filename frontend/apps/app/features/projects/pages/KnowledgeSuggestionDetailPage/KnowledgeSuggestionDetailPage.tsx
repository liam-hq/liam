import { urlgen } from '@/utils/routes'
import { prisma } from '@liam-hq/db'
import Link from 'next/link'
import { notFound } from 'next/navigation'
import type { FC } from 'react'
import { approveKnowledgeSuggestion } from '../../actions/approveKnowledgeSuggestion'
import styles from './KnowledgeSuggestionDetailPage.module.css'

type Props = {
  projectId: string
  suggestionId: string
}

async function getKnowledgeSuggestionDetail(
  projectId: string,
  suggestionId: string,
) {
  try {
    const projectId_num = Number(projectId)
    const suggestionId_num = Number(suggestionId)

    // Get the knowledge suggestion with project info
    const suggestion = await prisma.knowledgeSuggestion.findFirst({
      where: {
        id: suggestionId_num,
        projectId: projectId_num,
      },
      include: {
        project: {
          select: {
            id: true,
            name: true,
            repositoryMappings: {
              include: {
                repository: true,
              },
            },
          },
        },
      },
    })

    if (!suggestion) {
      notFound()
    }

    return suggestion
  } catch (error) {
    console.error('Error fetching knowledge suggestion detail:', error)
    notFound()
  }
}

export const KnowledgeSuggestionDetailPage: FC<Props> = async ({
  projectId,
  suggestionId,
}) => {
  const suggestion = await getKnowledgeSuggestionDetail(projectId, suggestionId)
  const repository = suggestion.project.repositoryMappings[0]?.repository

  return (
    <div className={styles.container}>
      <div className={styles.header}>
        <div className={styles.headerContent}>
          <Link
<<<<<<< HEAD
            href={urlgen(
              'projects/[projectId]/ref/[branchOrCommit]/knowledge-suggestions',
              {
                projectId,
                branchOrCommit: suggestion.branchName,
              },
            )}
=======
            href={urlgen('projects/[projectId]/knowledge-suggestions', {
              projectId,
            })}
            className={styles.backLink}
>>>>>>> d18a4b70
            aria-label="Back to knowledge suggestions list"
          >
            ← Back to Knowledge Suggestions
          </Link>
          <h1 className={styles.title}>{suggestion.title}</h1>
        </div>
      </div>

      <div className={styles.content}>
        <div className={styles.metaSection}>
          <span className={styles.metaItem}>Type: {suggestion.type}</span>
          <span className={styles.metaItem}>Path: {suggestion.path}</span>
          <span
            className={suggestion.approvedAt ? styles.approved : styles.pending}
          >
            Status: {suggestion.approvedAt ? 'Approved' : 'Pending'}
          </span>
          <span className={styles.metaItem}>
            Created: {suggestion.createdAt.toLocaleDateString('en-US')}
          </span>
          {suggestion.approvedAt && (
            <span className={styles.metaItem}>
              Approved: {suggestion.approvedAt.toLocaleDateString('en-US')}
            </span>
          )}
        </div>

        <div className={styles.contentSection}>
          <h2 className={styles.sectionTitle}>Content</h2>
          <pre className={styles.codeContent}>{suggestion.content}</pre>
        </div>

        {!suggestion.approvedAt && repository && (
          <div className={styles.actionSection}>
            <form action={approveKnowledgeSuggestion}>
              <input type="hidden" name="suggestionId" value={suggestion.id} />
              <input
                type="hidden"
                name="repositoryOwner"
                value={repository.owner}
              />
              <input
                type="hidden"
                name="repositoryName"
                value={repository.name}
              />
              <input
                type="hidden"
                name="installationId"
                value={repository.installationId.toString()}
              />
              <button type="submit" className={styles.approveButton}>
                Approve
              </button>
            </form>
          </div>
        )}
      </div>
    </div>
  )
}<|MERGE_RESOLUTION|>--- conflicted
+++ resolved
@@ -63,7 +63,6 @@
       <div className={styles.header}>
         <div className={styles.headerContent}>
           <Link
-<<<<<<< HEAD
             href={urlgen(
               'projects/[projectId]/ref/[branchOrCommit]/knowledge-suggestions',
               {
@@ -71,12 +70,7 @@
                 branchOrCommit: suggestion.branchName,
               },
             )}
-=======
-            href={urlgen('projects/[projectId]/knowledge-suggestions', {
-              projectId,
-            })}
             className={styles.backLink}
->>>>>>> d18a4b70
             aria-label="Back to knowledge suggestions list"
           >
             ← Back to Knowledge Suggestions
