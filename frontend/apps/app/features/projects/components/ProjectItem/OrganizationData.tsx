'use server'

import { getOrganizationInfo } from '@liam-hq/github'

// Separating data fetching function as a server action
export async function fetchOrganizationData(
  installationId: number,
  owner: string,
  repo: string,
) {
  if (!installationId || !owner || !repo) {
    return null
  }
<<<<<<< HEAD
  const orgInfo = await getOrganizationInfo(installationId, owner, repo)
  return orgInfo?.avatar_url || null
}

// Server component
export async function OrganizationData({
  installationId,
  owner,
  repo,
}: OrganizationDataProps) {
  const avatarUrl = await fetchOrganizationData(installationId, owner, repo)

  if (avatarUrl) {
    return <OrganizationIcon avatarUrl={avatarUrl} owner={owner} />
  }

  return <ProjectIcon className={styles.projectIcon} />
=======
>>>>>>> 9485cf28
}<|MERGE_RESOLUTION|>--- conflicted
+++ resolved
@@ -11,24 +11,6 @@
   if (!installationId || !owner || !repo) {
     return null
   }
-<<<<<<< HEAD
   const orgInfo = await getOrganizationInfo(installationId, owner, repo)
   return orgInfo?.avatar_url || null
-}
-
-// Server component
-export async function OrganizationData({
-  installationId,
-  owner,
-  repo,
-}: OrganizationDataProps) {
-  const avatarUrl = await fetchOrganizationData(installationId, owner, repo)
-
-  if (avatarUrl) {
-    return <OrganizationIcon avatarUrl={avatarUrl} owner={owner} />
-  }
-
-  return <ProjectIcon className={styles.projectIcon} />
-=======
->>>>>>> 9485cf28
 }