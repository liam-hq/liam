--- conflicted
+++ resolved
@@ -32,18 +32,10 @@
   repositoryId: number
 }
 
-<<<<<<< HEAD
-export type DocSuggestion = {
-  docId: string | null
-  new: boolean
-  original: string
-  revised: string
-=======
 export type SchemaChangeInfo = {
   filename: string
   content: string
   owner: string
   name: string
   pullRequestNumber: number
->>>>>>> 6a1042d7
 }