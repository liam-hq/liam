{
  "name": "@liam-hq/app",
  "private": true,
  "version": "0.1.0",
  "dependencies": {
    "@codemirror/commands": "6.8.1",
    "@codemirror/lang-json": "6.0.1",
    "@codemirror/lang-yaml": "6.1.2",
    "@codemirror/language": "6.11.0",
    "@codemirror/lint": "6.8.5",
    "@codemirror/merge": "6.10.1",
    "@codemirror/state": "6.5.2",
<<<<<<< HEAD
    "@codemirror/view": "6.36.7",
    "@electric-sql/pglite": "^0.3.2",
=======
    "@codemirror/view": "6.36.8",
>>>>>>> e4651a79
    "@langchain/community": "0.3.43",
    "@langchain/core": "0.3.56",
    "@langchain/langgraph": "0.3.0",
    "@langchain/openai": "0.5.10",
    "@lezer/highlight": "1.2.1",
    "@liam-hq/db": "workspace:*",
    "@liam-hq/db-structure": "workspace:*",
    "@liam-hq/erd-core": "workspace:*",
    "@liam-hq/github": "workspace:*",
    "@liam-hq/jobs": "workspace:*",
    "@liam-hq/ui": "workspace:*",
    "@next/third-parties": "15.3.2",
    "@octokit/auth-app": "7.2.1",
    "@octokit/rest": "21.1.1",
    "@sentry/nextjs": "9",
    "@trigger.dev/build": "3.3.17",
    "@trigger.dev/sdk": "3.3.17",
    "@types/react-syntax-highlighter": "15.5.13",
    "@vercel/otel": "1.12.0",
    "ai": "4.3.15",
    "cheerio": "1.0.0",
    "clsx": "2.1.1",
    "codemirror": "6.0.1",
    "date-fns": "4.1.0",
    "dotenv": "16.5.0",
    "fast-json-patch": "3.1.1",
    "flags": "4.0.0",
    "langfuse-langchain": "3.37.2",
    "langfuse-vercel": "3.37.2",
    "lucide-react": "0.511.0",
    "next": "15.3.2",
    "react": "18.3.1",
    "react-dom": "18",
    "react-markdown": "10.1.0",
    "react-syntax-highlighter": "15.6.1",
    "remark-gfm": "4.0.1",
    "resend": "4.5.1",
    "ts-pattern": "5.7.0",
    "valibot": "1.1.0",
    "yaml": "2.8.0"
  },
  "devDependencies": {
    "@biomejs/biome": "1.9.4",
    "@liam-hq/configs": "workspace:*",
    "@octokit/openapi-types": "25.0.0",
    "@storybook/react": "8.6.14",
    "@types/gtag.js": "0.0.20",
    "@types/node": "22.15.19",
    "@types/react": "18",
    "@types/react-dom": "18",
    "esbuild": "0.25.4",
    "eslint": "9.27.0",
    "storybook": "8.6.14",
    "typed-css-modules": "0.9.1",
    "typescript": "5.8.3",
    "vitest": "3.1.3"
  },
  "scripts": {
    "build": "pnpm gen && next build",
    "dev": "concurrently \"pnpm:dev:*\"",
    "dev:css": "tcm -p '!(node_modules|.next|.trigger|.turbo)/**/*.module.css' --watch",
    "dev:next": "next dev --port 3001",
    "fmt": "concurrently \"pnpm:fmt:*\"",
    "fmt:biome": "biome check --write --unsafe .",
    "fmt:eslint": "eslint --fix .",
    "gen": "concurrently \"pnpm:gen:*\"",
    "gen:css": "tcm -p '!(node_modules|.next|.trigger|.turbo)/**/*.module.css'",
    "lint": "concurrently \"pnpm:lint:*\"",
    "lint:biome": "biome check .",
    "lint:eslint": "eslint .",
    "lint:tsc": "tsc --noEmit",
    "postinstall": "cp ../../packages/db-structure/node_modules/@ruby/prism/src/prism.wasm prism.wasm",
    "start": "next start",
    "test": "vitest --watch=false",
    "test:vitest": "pnpm vitest"
  }
}<|MERGE_RESOLUTION|>--- conflicted
+++ resolved
@@ -10,12 +10,8 @@
     "@codemirror/lint": "6.8.5",
     "@codemirror/merge": "6.10.1",
     "@codemirror/state": "6.5.2",
-<<<<<<< HEAD
-    "@codemirror/view": "6.36.7",
-    "@electric-sql/pglite": "^0.3.2",
-=======
     "@codemirror/view": "6.36.8",
->>>>>>> e4651a79
+    "@electric-sql/pglite": "0.3.2",
     "@langchain/community": "0.3.43",
     "@langchain/core": "0.3.56",
     "@langchain/langgraph": "0.3.0",
