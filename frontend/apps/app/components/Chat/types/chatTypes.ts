--- conflicted
+++ resolved
@@ -1,9 +1,4 @@
-<<<<<<< HEAD
-import type { ChatMessageProps } from '../../ChatMessage'
-=======
-import type { Mode } from '../../ChatInput/components/ModeToggleSwitch/ModeToggleSwitch'
 import type { ChatMessageProps } from '../../ChatMessage/ChatMessage'
->>>>>>> 97d6d4ae
 
 /**
  * Represents a chat message entry with additional metadata
