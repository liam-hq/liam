--- conflicted
+++ resolved
@@ -6,9 +6,4 @@
 export type TimelineItemEntry = TimelineItemProps & {
   /** Unique identifier for the timeline item */
   id: string
-<<<<<<< HEAD
-  /** Database timeline item ID for persistence */
-  dbId?: string
-=======
->>>>>>> 5d53e637
 }