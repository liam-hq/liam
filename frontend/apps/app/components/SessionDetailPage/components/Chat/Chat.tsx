--- conflicted
+++ resolved
@@ -82,12 +82,7 @@
         onSendMessage={handleSendMessage}
         isWorkflowRunning={isWorkflowRunning}
         schema={schemaData}
-<<<<<<< HEAD
         hasMessages={messages.length > 0}
-        isDeepModelingEnabled={isDeepModelingEnabled}
-        onDeepModelingToggle={handleDeepModelingToggle}
-=======
->>>>>>> e21fa0e7
       />
     </div>
   )
