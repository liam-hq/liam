'use client'

import type { Schema } from '@liam-hq/db-structure'
import { type FC, useTransition } from 'react'
import type { TimelineItemEntry } from '../../types'
import styles from './Chat.module.css'
import { ChatInput } from './components/ChatInput'
import { TimelineItem } from './components/TimelineItem'
<<<<<<< HEAD
import { AgentMessage } from './components/TimelineItem/components/AgentMessage'
import {
  DBAgent,
  PMAgent,
  QAAgent,
} from './components/TimelineItem/components/AgentMessage/components/AgentAvatar'
import { LogMessage } from './components/TimelineItem/components/LogMessage'
import type { BuildingSchemaVersion } from './components/TimelineItem/components/VersionMessage/VersionMessage'
=======
>>>>>>> 28503875
import { sendChatMessage } from './services'
import { generateTimelineItemId } from './services/timelineItemHelpers'
import { useScrollToBottom } from './useScrollToBottom'

type Props = {
  schemaData: Schema
  designSessionId: string
  timelineItems: TimelineItemEntry[]
  onMessageSend: (entry: TimelineItemEntry) => void
  onRetry?: () => void
}

export const Chat: FC<Props> = ({
  schemaData,
  designSessionId,
  timelineItems,
  onMessageSend,
  onRetry,
}) => {
  const [isLoading, startTransition] = useTransition()
  const { containerRef, scrollToBottom } = useScrollToBottom<HTMLDivElement>(
    timelineItems.length,
  )

  // Start AI response without saving user message (for auto-start scenarios)
  const startAIResponse = async (content: string) => {
    // Send chat message to API
    const result = await sendChatMessage({
      userInput: content,
      designSessionId,
    })

    if (result.success) {
      scrollToBottom()
    }
  }

  // TODO: Add rate limiting - Implement rate limiting for message sending to prevent spam
  const handleSendMessage = async (content: string) => {
    // Add user message
    const userMessage: TimelineItemEntry = {
      id: generateTimelineItemId('user'),
      content,
      type: 'user',
      timestamp: new Date(),
    }
    onMessageSend(userMessage)

    startTransition(() => {
      startAIResponse(content)
    })
  }

  // Group consecutive messages from the same agent
  const groupedTimelineItems = timelineItems.reduce<
    Array<TimelineItemEntry | TimelineItemEntry[]>
  >((acc, item) => {
    const agentTypes = [
      'assistant_log',
      'assistant_pm',
      'assistant_db',
      'assistant_qa',
    ]

    if (!agentTypes.includes(item.type)) {
      // Non-agent messages are added as-is
      acc.push(item)
      return acc
    }

    // Check if the previous item in the accumulator is a group of the same type
    const lastItem = acc[acc.length - 1]
    if (
      Array.isArray(lastItem) &&
      lastItem.length > 0 &&
      lastItem[0].type === item.type
    ) {
      lastItem.push(item)
    } else if (
      !Array.isArray(lastItem) &&
      lastItem &&
      lastItem.type === item.type &&
      agentTypes.includes(lastItem.type)
    ) {
      acc[acc.length - 1] = [lastItem, item]
    } else {
      acc.push(item)
    }

    return acc
  }, [])

  return (
    <div className={styles.wrapper}>
      <div className={styles.messagesContainer} ref={containerRef}>
<<<<<<< HEAD
        {/* Display grouped timeline items */}
        {groupedTimelineItems.map((item, groupIndex) => {
          if (Array.isArray(item)) {
            // Render grouped agent messages
            const agentType = item[0].type
            const agentProps = (() => {
              switch (agentType) {
                case 'assistant_pm':
                  return { avatar: <PMAgent />, agentName: 'PM Agent' }
                case 'assistant_db':
                  return { avatar: <DBAgent />, agentName: 'DB Agent' }
                case 'assistant_qa':
                  return { avatar: <QAAgent />, agentName: 'QA Agent' }
                case 'assistant_log':
                  return { avatar: <DBAgent />, agentName: 'DB Agent' }
                default:
                  return { avatar: <DBAgent />, agentName: 'DB Agent' }
              }
            })()

            return (
              <AgentMessage
                key={`group-${item[0].id}`}
                state="default"
                avatar={agentProps.avatar}
                agentName={agentProps.agentName}
              >
                {item.map((message, messageIndex) => {
                  // Check if this is the last message in the last group
                  const isLastMessage =
                    groupIndex === groupedTimelineItems.length - 1 &&
                    messageIndex === item.length - 1

                  return (
                    <LogMessage
                      key={message.id}
                      content={message.content}
                      isLast={isLastMessage}
                    />
                  )
                })}
              </AgentMessage>
            )
          }
          // Render single timeline item
          // Check if this is the last item overall
          const isLastMessage = groupIndex === groupedTimelineItems.length - 1

          return (
            <TimelineItem
              key={item.id}
              {...item}
              onRetry={onRetry}
              mockVersionData={mockVersionData}
              isLastOfType={isLastMessage}
            />
          )
        })}
=======
        {/* Display all timeline items */}
        {timelineItems.map((timelineItem) => (
          <TimelineItem
            key={timelineItem.id}
            {...timelineItem}
            {...(timelineItem.type === 'error' && { onRetry })}
          />
        ))}
>>>>>>> 28503875
        {isLoading && (
          <div className={styles.loadingIndicator}>
            <div className={styles.loadingDot} />
            <div className={styles.loadingDot} />
            <div className={styles.loadingDot} />
          </div>
        )}
      </div>
      <ChatInput
        onSendMessage={handleSendMessage}
        isLoading={isLoading}
        schema={schemaData}
      />
    </div>
  )
}<|MERGE_RESOLUTION|>--- conflicted
+++ resolved
@@ -6,7 +6,6 @@
 import styles from './Chat.module.css'
 import { ChatInput } from './components/ChatInput'
 import { TimelineItem } from './components/TimelineItem'
-<<<<<<< HEAD
 import { AgentMessage } from './components/TimelineItem/components/AgentMessage'
 import {
   DBAgent,
@@ -14,9 +13,6 @@
   QAAgent,
 } from './components/TimelineItem/components/AgentMessage/components/AgentAvatar'
 import { LogMessage } from './components/TimelineItem/components/LogMessage'
-import type { BuildingSchemaVersion } from './components/TimelineItem/components/VersionMessage/VersionMessage'
-=======
->>>>>>> 28503875
 import { sendChatMessage } from './services'
 import { generateTimelineItemId } from './services/timelineItemHelpers'
 import { useScrollToBottom } from './useScrollToBottom'
@@ -70,16 +66,11 @@
     })
   }
 
-  // Group consecutive messages from the same agent
+  // Group consecutive messages from the same agent and role
   const groupedTimelineItems = timelineItems.reduce<
     Array<TimelineItemEntry | TimelineItemEntry[]>
   >((acc, item) => {
-    const agentTypes = [
-      'assistant_log',
-      'assistant_pm',
-      'assistant_db',
-      'assistant_qa',
-    ]
+    const agentTypes = ['assistant_log', 'assistant']
 
     if (!agentTypes.includes(item.type)) {
       // Non-agent messages are added as-is
@@ -87,19 +78,25 @@
       return acc
     }
 
-    // Check if the previous item in the accumulator is a group of the same type
+    // Check if the previous item in the accumulator is a group of the same type and role
     const lastItem = acc[acc.length - 1]
     if (
       Array.isArray(lastItem) &&
       lastItem.length > 0 &&
-      lastItem[0].type === item.type
+      lastItem[0].type === item.type &&
+      'role' in lastItem[0] &&
+      'role' in item &&
+      lastItem[0].role === item.role
     ) {
       lastItem.push(item)
     } else if (
       !Array.isArray(lastItem) &&
       lastItem &&
       lastItem.type === item.type &&
-      agentTypes.includes(lastItem.type)
+      agentTypes.includes(lastItem.type) &&
+      'role' in lastItem &&
+      'role' in item &&
+      lastItem.role === item.role
     ) {
       acc[acc.length - 1] = [lastItem, item]
     } else {
@@ -112,22 +109,20 @@
   return (
     <div className={styles.wrapper}>
       <div className={styles.messagesContainer} ref={containerRef}>
-<<<<<<< HEAD
         {/* Display grouped timeline items */}
         {groupedTimelineItems.map((item, groupIndex) => {
           if (Array.isArray(item)) {
             // Render grouped agent messages
             const agentType = item[0].type
+            const agentRole = 'role' in item[0] ? item[0].role : undefined
             const agentProps = (() => {
-              switch (agentType) {
-                case 'assistant_pm':
+              switch (agentRole) {
+                case 'pm':
                   return { avatar: <PMAgent />, agentName: 'PM Agent' }
-                case 'assistant_db':
+                case 'db':
                   return { avatar: <DBAgent />, agentName: 'DB Agent' }
-                case 'assistant_qa':
+                case 'qa':
                   return { avatar: <QAAgent />, agentName: 'QA Agent' }
-                case 'assistant_log':
-                  return { avatar: <DBAgent />, agentName: 'DB Agent' }
                 default:
                   return { avatar: <DBAgent />, agentName: 'DB Agent' }
               }
@@ -165,22 +160,11 @@
             <TimelineItem
               key={item.id}
               {...item}
-              onRetry={onRetry}
-              mockVersionData={mockVersionData}
+              {...(item.type === 'error' && { onRetry })}
               isLastOfType={isLastMessage}
             />
           )
         })}
-=======
-        {/* Display all timeline items */}
-        {timelineItems.map((timelineItem) => (
-          <TimelineItem
-            key={timelineItem.id}
-            {...timelineItem}
-            {...(timelineItem.type === 'error' && { onRetry })}
-          />
-        ))}
->>>>>>> 28503875
         {isLoading && (
           <div className={styles.loadingIndicator}>
             <div className={styles.loadingDot} />
