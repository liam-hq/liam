--- conflicted
+++ resolved
@@ -4,7 +4,6 @@
 import type { Schema } from '@liam-hq/schema'
 import type { FC } from 'react'
 import type { ChatRequest } from '../../hooks/useStream/useStream'
-import type { TimelineItemEntry } from '../../types'
 import styles from './Chat.module.css'
 import { ChatInput } from './components/ChatInput'
 import { Messages } from './components/Messages'
@@ -15,12 +14,7 @@
   schemaData: Schema
   designSessionId: string
   messages: BaseMessage[]
-<<<<<<< HEAD
-  timelineItems: TimelineItemEntry[]
   onSendMessage: (params: ChatRequest) => void
-=======
-  onMessageSend: (message: TimelineItemEntry) => void
->>>>>>> 386cfa80
   // onVersionView: (versionId: string) => void
   // onRetry?: () => void
   isWorkflowRunning?: boolean
@@ -32,33 +26,11 @@
   schemaData,
   designSessionId,
   messages,
-<<<<<<< HEAD
-  timelineItems,
   onSendMessage,
-=======
-  onMessageSend,
->>>>>>> 386cfa80
   isWorkflowRunning = false,
   isDeepModelingEnabled,
 }) => {
-<<<<<<< HEAD
-  const { containerRef } = useScrollToBottom<HTMLDivElement>(
-    timelineItems.length,
-  )
-=======
   const { containerRef } = useScrollToBottom<HTMLDivElement>(messages.length)
-  const [, startTransition] = useTransition()
-
-  const startAIResponse = async (content: string) => {
-    const optimisticMessage: TimelineItemEntry = {
-      id: generateTimelineItemId('user'),
-      type: 'user',
-      content,
-      timestamp: new Date(),
-    }
-    onMessageSend(optimisticMessage)
-  }
->>>>>>> 386cfa80
 
   const handleSendMessage = (content: string) => {
     onSendMessage({
