import type { BaseMessage } from '@langchain/core/messages'
import { aBuildingSchemaVersion } from '@liam-hq/db'
import { aSchema } from '@liam-hq/schema'
import type { Meta, StoryObj } from '@storybook/nextjs'
import { HttpResponse, http } from 'msw'
import { AnimatedChatDemo } from './AnimatedChatDemo'
import { Chat } from './Chat'
import { aMessage } from './factories'

// Sample messages for testing
const MESSAGES: BaseMessage[] = [
  aMessage('human', {
    content: 'Create a database for managing a library system',
  }),
  aMessage('ai', {
    content:
      "I'll help you design a database for a library management system. Let me analyze the requirements.",
  }),
  aMessage('tool', {
    content:
      'Requirements analyzed: Need tables for books, members, loans, and categories',
  }),
  aMessage('ai', {
    content: [
      {
        type: 'text',
        text: 'Based on the analysis, here is the proposed schema:',
      },
      {
        type: 'text',
        text: '\n\n```sql\nCREATE TABLE books (\n  id SERIAL PRIMARY KEY,\n  title VARCHAR(255) NOT NULL,\n  isbn VARCHAR(13) UNIQUE\n);\n```',
      },
    ],
  }),
  aMessage('human', {
    content: [
      {
        type: 'text',
        text: 'Can you add an author table as well?',
      },
      {
        type: 'image_url',
        image_url: {
          url: 'https://example.com/schema-diagram.png',
          detail: 'high',
        },
      },
    ],
  }),
  aMessage('system', {
    content: 'Session saved successfully',
  }),
]

const meta = {
  component: Chat,
  parameters: {
    layout: 'padded',
    msw: {
      handlers: [
        http.get(
          `${process.env.NEXT_PUBLIC_SUPABASE_URL}/rest/v1/building_schema_versions`,
          () => {
            return HttpResponse.json({
              ...aBuildingSchemaVersion(),
            })
          },
        ),
      ],
    },
  },
  args: {
    schemaData: aSchema(),
  },
} satisfies Meta<typeof Chat>

export default meta

type Story = StoryObj<typeof meta>

export const Default: Story = {
  args: {
    schemaData: aSchema(),
<<<<<<< HEAD
    designSessionId: 'demo-session-id',
    timelineItems: ITEMS,
=======
>>>>>>> 386cfa80
    messages: MESSAGES,
    onSendMessage: () => {},
    isDeepModelingEnabled: false,
  },
}

export const AnimatedDemo: Story = {
  args: {
    schemaData: aSchema(),
<<<<<<< HEAD
    designSessionId: 'demo-session-id',
    timelineItems: ITEMS,
=======
>>>>>>> 386cfa80
    messages: MESSAGES,
    onSendMessage: () => {},
    isDeepModelingEnabled: false,
  },
  render: (props) => <AnimatedChatDemo {...props} />,
}

export const WithComplexMessages: Story = {
  args: {
    schemaData: aSchema(),
    designSessionId: 'demo-session-id',
    messages: [
      aMessage('human', {
        content: 'Design a database for an e-commerce platform',
      }),
      aMessage('ai', {
        content: [
          {
            type: 'text',
            text: "I'll design a comprehensive e-commerce database. Here's the structure:",
          },
        ],
      }),
      aMessage('tool', {
        content: 'Schema created successfully with 4 tables and relationships',
      }),
      aMessage('ai', {
        content:
          'The database design is complete. Would you like me to add payment processing tables?',
      }),
    ],
<<<<<<< HEAD
    timelineItems: ITEMS,
    onSendMessage: () => {},
    isDeepModelingEnabled: false,
=======
    onMessageSend: () => {},
>>>>>>> 386cfa80
  },
}<|MERGE_RESOLUTION|>--- conflicted
+++ resolved
@@ -81,11 +81,7 @@
 export const Default: Story = {
   args: {
     schemaData: aSchema(),
-<<<<<<< HEAD
     designSessionId: 'demo-session-id',
-    timelineItems: ITEMS,
-=======
->>>>>>> 386cfa80
     messages: MESSAGES,
     onSendMessage: () => {},
     isDeepModelingEnabled: false,
@@ -95,11 +91,7 @@
 export const AnimatedDemo: Story = {
   args: {
     schemaData: aSchema(),
-<<<<<<< HEAD
     designSessionId: 'demo-session-id',
-    timelineItems: ITEMS,
-=======
->>>>>>> 386cfa80
     messages: MESSAGES,
     onSendMessage: () => {},
     isDeepModelingEnabled: false,
@@ -131,12 +123,7 @@
           'The database design is complete. Would you like me to add payment processing tables?',
       }),
     ],
-<<<<<<< HEAD
-    timelineItems: ITEMS,
     onSendMessage: () => {},
     isDeepModelingEnabled: false,
-=======
-    onMessageSend: () => {},
->>>>>>> 386cfa80
   },
 }