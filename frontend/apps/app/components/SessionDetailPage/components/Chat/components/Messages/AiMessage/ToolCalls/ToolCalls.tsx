--- conflicted
+++ resolved
@@ -1,15 +1,9 @@
 'use client'
 
 import type { ToolMessage as ToolMessageType } from '@langchain/core/messages'
-<<<<<<< HEAD
+import type { ToolCalls as ToolCallsType } from '@liam-hq/agent/client'
 import { type FC, useEffect, useMemo, useState } from 'react'
-import type { ToolCalls as ToolCallsType } from '../../../../../../../SessionDetailPage/schema'
 import { ToolCallCard } from './ToolCallCard'
-=======
-import type { ToolCalls as ToolCallsType } from '@liam-hq/agent/client'
-import type { FC } from 'react'
-import { ToolCall } from './ToolCall'
->>>>>>> 40adab6d
 import styles from './ToolCalls.module.css'
 
 type ToolCall = ToolCallsType[number]
