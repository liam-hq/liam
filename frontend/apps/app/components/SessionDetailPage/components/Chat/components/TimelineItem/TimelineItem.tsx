--- conflicted
+++ resolved
@@ -25,88 +25,9 @@
     .with({ type: 'user' }, ({ content, timestamp }) => (
       <UserMessage content={content} timestamp={timestamp} />
     ))
-<<<<<<< HEAD
-    .with({ type: 'assistant_log' }, ({ content, role }) => {
-      return match(role)
-        .with('db', () => (
-          <AgentMessage
-            state="default"
-            avatar={<DBAgent />}
-            agentName="DB Agent"
-          >
-            <LogMessage content={content} isLast={isLastOfType} />
-          </AgentMessage>
-        ))
-        .with('pm', () => (
-          <AgentMessage
-            state="default"
-            avatar={<PMAgent />}
-            agentName="PM Agent"
-          >
-            <LogMessage content={content} isLast={isLastOfType} />
-          </AgentMessage>
-        ))
-        .with('qa', () => (
-          <AgentMessage
-            state="default"
-            avatar={<QAAgent />}
-            agentName="QA Agent"
-          >
-            <LogMessage content={content} isLast={isLastOfType} />
-          </AgentMessage>
-        ))
-        .exhaustive()
-    })
-    .with({ type: 'assistant' }, ({ content, role, timestamp, children }) => {
-      return match(role)
-        .with('db', () => (
-          <AgentMessage
-            state="default"
-            avatar={<DBAgent />}
-            agentName="DB Agent"
-            message={content}
-            time={timestamp?.toLocaleTimeString([], {
-              hour: '2-digit',
-              minute: '2-digit',
-            })}
-          >
-            {children}
-          </AgentMessage>
-        ))
-        .with('pm', () => (
-          <AgentMessage
-            state="default"
-            avatar={<PMAgent />}
-            agentName="PM Agent"
-            message={content}
-            time={timestamp?.toLocaleTimeString([], {
-              hour: '2-digit',
-              minute: '2-digit',
-            })}
-          >
-            {children}
-          </AgentMessage>
-        ))
-        .with('qa', () => (
-          <AgentMessage
-            state="default"
-            avatar={<QAAgent />}
-            agentName="QA Agent"
-            message={content}
-            time={timestamp?.toLocaleTimeString([], {
-              hour: '2-digit',
-              minute: '2-digit',
-            })}
-          >
-            {children}
-          </AgentMessage>
-        ))
-        .exhaustive()
-    })
-=======
     .with({ type: 'assistant_log' }, ({ content, role }) => (
       <AgentMessage state="default" assistantRole={role}>
-        <LogMessage content={content} />
+        <LogMessage content={content} isLast={isLastOfType} />
       </AgentMessage>
     ))
     .with({ type: 'assistant' }, ({ content, role, timestamp, children }) => (
@@ -122,7 +43,6 @@
         {children}
       </AgentMessage>
     ))
->>>>>>> 6d9c362d
     .with({ type: 'error' }, ({ content, onRetry }) => (
       <AgentMessage state="default" assistantRole="db">
         <ErrorMessage message={content} onRetry={onRetry} />
