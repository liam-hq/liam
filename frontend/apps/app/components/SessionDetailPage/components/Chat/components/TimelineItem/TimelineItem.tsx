'use client'

import type { FC, PropsWithChildren } from 'react'
import { match } from 'ts-pattern'
import type { TimelineItemEntry } from '../../../../types'
import { AgentMessage } from './components/AgentMessage'
import {
  DBAgent,
  PMAgent,
  QAAgent,
} from './components/AgentMessage/components/AgentAvatar'
import { ErrorMessage } from './components/ErrorMessage'
import { LogMessage } from './components/LogMessage'
import { UserMessage } from './components/UserMessage'
import { VersionMessage } from './components/VersionMessage'

<<<<<<< HEAD
type Props = PropsWithChildren &
  TimelineItemEntry & {
    onRetry?: () => void
    mockVersionData?: BuildingSchemaVersion
    isLastOfType?: boolean
  }

export const TimelineItem: FC<Props> = (props) => {
  const { onRetry, mockVersionData, isLastOfType } = props

=======
type Props = PropsWithChildren & TimelineItemEntry

export const TimelineItem: FC<Props> = (props) => {
>>>>>>> 28503875
  return match(props)
    .with({ type: 'schema_version' }, ({ buildingSchemaVersionId }) => (
      <AgentMessage state="default">
        <VersionMessage buildingSchemaVersionId={buildingSchemaVersionId} />
      </AgentMessage>
    ))
    .with({ type: 'user' }, ({ content, timestamp }) => (
      <UserMessage content={content} timestamp={timestamp} />
    ))
<<<<<<< HEAD
    .with({ type: 'assistant_log' }, ({ content }) => (
      <AgentMessage state="default">
        <LogMessage content={content} />
      </AgentMessage>
    ))
    .with({ type: 'assistant_pm' }, ({ content }) => (
      <AgentMessage state="default" avatar={<PMAgent />} agentName="PM Agent">
        <LogMessage content={content} isLast={isLastOfType} />
      </AgentMessage>
    ))
    .with({ type: 'assistant_db' }, ({ content }) => (
      <AgentMessage state="default" avatar={<DBAgent />} agentName="DB Agent">
        <LogMessage content={content} isLast={isLastOfType} />
      </AgentMessage>
    ))
    .with({ type: 'assistant_qa' }, ({ content }) => (
      <AgentMessage state="default" avatar={<QAAgent />} agentName="QA Agent">
        <LogMessage content={content} isLast={isLastOfType} />
      </AgentMessage>
    ))
    .with({ type: 'error' }, ({ content }) => (
=======
    .with({ type: 'assistant_log' }, ({ content, role }) => {
      return match(role)
        .with('db', () => (
          <AgentMessage
            state="default"
            avatar={<DBAgent />}
            agentName="DB Agent"
          >
            <LogMessage content={content} />
          </AgentMessage>
        ))
        .with('pm', () => (
          <AgentMessage
            state="default"
            avatar={<PMAgent />}
            agentName="PM Agent"
          >
            <LogMessage content={content} />
          </AgentMessage>
        ))
        .with('qa', () => (
          <AgentMessage
            state="default"
            avatar={<QAAgent />}
            agentName="QA Agent"
          >
            <LogMessage content={content} />
          </AgentMessage>
        ))
        .exhaustive()
    })
    .with({ type: 'assistant' }, ({ content, role, timestamp, children }) => {
      return match(role)
        .with('db', () => (
          <AgentMessage
            state="default"
            avatar={<DBAgent />}
            agentName="DB Agent"
            message={content}
            time={timestamp.toLocaleTimeString([], {
              hour: '2-digit',
              minute: '2-digit',
            })}
          >
            {children}
          </AgentMessage>
        ))
        .with('pm', () => (
          <AgentMessage
            state="default"
            avatar={<PMAgent />}
            agentName="PM Agent"
            message={content}
            time={timestamp.toLocaleTimeString([], {
              hour: '2-digit',
              minute: '2-digit',
            })}
          >
            {children}
          </AgentMessage>
        ))
        .with('qa', () => (
          <AgentMessage
            state="default"
            avatar={<QAAgent />}
            agentName="QA Agent"
            message={content}
            time={timestamp.toLocaleTimeString([], {
              hour: '2-digit',
              minute: '2-digit',
            })}
          >
            {children}
          </AgentMessage>
        ))
        .exhaustive()
    })
    .with({ type: 'error' }, ({ content, onRetry }) => (
>>>>>>> 28503875
      <AgentMessage state="default" avatar={<DBAgent />} agentName="DB Agent">
        <ErrorMessage message={content} onRetry={onRetry} />
      </AgentMessage>
    ))
<<<<<<< HEAD
    .with({ type: 'assistant' }, ({ content, timestamp }) => (
      <AgentMessage
        state="default"
        avatar={<DBAgent />}
        agentName="DB Agent"
        message={content}
        time={timestamp?.toLocaleTimeString([], {
          hour: '2-digit',
          minute: '2-digit',
        })}
      />
    ))
    .otherwise(() => {
      // This should never happen as all cases are handled
      return null
    })
=======
    .exhaustive()
>>>>>>> 28503875
}<|MERGE_RESOLUTION|>--- conflicted
+++ resolved
@@ -14,22 +14,13 @@
 import { UserMessage } from './components/UserMessage'
 import { VersionMessage } from './components/VersionMessage'
 
-<<<<<<< HEAD
 type Props = PropsWithChildren &
   TimelineItemEntry & {
-    onRetry?: () => void
-    mockVersionData?: BuildingSchemaVersion
     isLastOfType?: boolean
   }
 
 export const TimelineItem: FC<Props> = (props) => {
-  const { onRetry, mockVersionData, isLastOfType } = props
-
-=======
-type Props = PropsWithChildren & TimelineItemEntry
-
-export const TimelineItem: FC<Props> = (props) => {
->>>>>>> 28503875
+  const { isLastOfType } = props
   return match(props)
     .with({ type: 'schema_version' }, ({ buildingSchemaVersionId }) => (
       <AgentMessage state="default">
@@ -39,29 +30,6 @@
     .with({ type: 'user' }, ({ content, timestamp }) => (
       <UserMessage content={content} timestamp={timestamp} />
     ))
-<<<<<<< HEAD
-    .with({ type: 'assistant_log' }, ({ content }) => (
-      <AgentMessage state="default">
-        <LogMessage content={content} />
-      </AgentMessage>
-    ))
-    .with({ type: 'assistant_pm' }, ({ content }) => (
-      <AgentMessage state="default" avatar={<PMAgent />} agentName="PM Agent">
-        <LogMessage content={content} isLast={isLastOfType} />
-      </AgentMessage>
-    ))
-    .with({ type: 'assistant_db' }, ({ content }) => (
-      <AgentMessage state="default" avatar={<DBAgent />} agentName="DB Agent">
-        <LogMessage content={content} isLast={isLastOfType} />
-      </AgentMessage>
-    ))
-    .with({ type: 'assistant_qa' }, ({ content }) => (
-      <AgentMessage state="default" avatar={<QAAgent />} agentName="QA Agent">
-        <LogMessage content={content} isLast={isLastOfType} />
-      </AgentMessage>
-    ))
-    .with({ type: 'error' }, ({ content }) => (
-=======
     .with({ type: 'assistant_log' }, ({ content, role }) => {
       return match(role)
         .with('db', () => (
@@ -70,7 +38,7 @@
             avatar={<DBAgent />}
             agentName="DB Agent"
           >
-            <LogMessage content={content} />
+            <LogMessage content={content} isLast={isLastOfType} />
           </AgentMessage>
         ))
         .with('pm', () => (
@@ -79,7 +47,7 @@
             avatar={<PMAgent />}
             agentName="PM Agent"
           >
-            <LogMessage content={content} />
+            <LogMessage content={content} isLast={isLastOfType} />
           </AgentMessage>
         ))
         .with('qa', () => (
@@ -88,7 +56,7 @@
             avatar={<QAAgent />}
             agentName="QA Agent"
           >
-            <LogMessage content={content} />
+            <LogMessage content={content} isLast={isLastOfType} />
           </AgentMessage>
         ))
         .exhaustive()
@@ -101,7 +69,7 @@
             avatar={<DBAgent />}
             agentName="DB Agent"
             message={content}
-            time={timestamp.toLocaleTimeString([], {
+            time={timestamp?.toLocaleTimeString([], {
               hour: '2-digit',
               minute: '2-digit',
             })}
@@ -115,7 +83,7 @@
             avatar={<PMAgent />}
             agentName="PM Agent"
             message={content}
-            time={timestamp.toLocaleTimeString([], {
+            time={timestamp?.toLocaleTimeString([], {
               hour: '2-digit',
               minute: '2-digit',
             })}
@@ -129,7 +97,7 @@
             avatar={<QAAgent />}
             agentName="QA Agent"
             message={content}
-            time={timestamp.toLocaleTimeString([], {
+            time={timestamp?.toLocaleTimeString([], {
               hour: '2-digit',
               minute: '2-digit',
             })}
@@ -140,29 +108,9 @@
         .exhaustive()
     })
     .with({ type: 'error' }, ({ content, onRetry }) => (
->>>>>>> 28503875
       <AgentMessage state="default" avatar={<DBAgent />} agentName="DB Agent">
         <ErrorMessage message={content} onRetry={onRetry} />
       </AgentMessage>
     ))
-<<<<<<< HEAD
-    .with({ type: 'assistant' }, ({ content, timestamp }) => (
-      <AgentMessage
-        state="default"
-        avatar={<DBAgent />}
-        agentName="DB Agent"
-        message={content}
-        time={timestamp?.toLocaleTimeString([], {
-          hour: '2-digit',
-          minute: '2-digit',
-        })}
-      />
-    ))
-    .otherwise(() => {
-      // This should never happen as all cases are handled
-      return null
-    })
-=======
     .exhaustive()
->>>>>>> 28503875
 }