'use client'

import type { Schema } from '@liam-hq/schema'
import {
  PopoverAnchor,
  PopoverContent,
  PopoverPortal,
  PopoverRoot,
} from '@liam-hq/ui'
import clsx from 'clsx'
import {
  type ChangeEvent,
  type FC,
  type FormEvent,
  type KeyboardEvent,
  useCallback,
  useEffect,
  useId,
  useRef,
  useState,
} from 'react'
import { useAuthModal } from '../../../../../../hooks/useAuthModal'
import { AuthModals } from '../../../../../AuthModals'
import { useViewMode } from '../../../../hooks/viewMode'
import { WorkflowStatusHeader } from '../WorkflowStatusHeader'
import styles from './ChatInput.module.css'
import { CtaBar } from './CtaBar'
import {
  type MentionItem,
  MentionSuggestor,
  type MentionSuggestorHandle,
} from './components/MentionSuggestor'
import { SendButton } from './components/SendButton'
import { handleNormalKey } from './utils/handleNormalKey'
import { insertMentionAtCursor } from './utils/insertMention'
import { isRegularKey } from './utils/isRegularKey'

type Props = {
  isWorkflowRunning: boolean
  error?: boolean
  initialMessage?: string
  schema: Schema
  onSendMessage: (message: string) => void
<<<<<<< HEAD
  hasMessages?: boolean
  isDeepModelingEnabled: boolean
  onDeepModelingToggle: (enabled: boolean) => void
=======
>>>>>>> e21fa0e7
}

export const ChatInput: FC<Props> = ({
  isWorkflowRunning,
  error = false,
  initialMessage = '',
  schema,
  onSendMessage,
<<<<<<< HEAD
  hasMessages = false,
  isDeepModelingEnabled,
  onDeepModelingToggle,
=======
>>>>>>> e21fa0e7
}) => {
  const { isPublic } = useViewMode()
  const mentionSuggestorRef = useRef<MentionSuggestorHandle>(null)
  const mentionSuggestorId = useId()

  const textareaRef = useRef<HTMLTextAreaElement>(null)

  const [message, setMessage] = useState(initialMessage)
  const [cursorPos, setCursorPos] = useState(0)
  const [isMentionSuggestorOpen, setIsMentionSuggestorOpen] = useState(false)
  const [isImeComposing, setIsImeComposing] = useState(false)
  const {
    authModalType,
    openSignUp,
    closeModal,
    switchToSignIn,
    switchToSignUp,
    returnTo,
  } = useAuthModal()

  const hasContent = message.trim().length > 0

  const handleChange = (e: ChangeEvent<HTMLTextAreaElement>) => {
    const value = e.target.value
    setMessage(value)

    // Detect mention trigger
    const cursorPos = e.target.selectionStart
    setCursorPos(cursorPos)

    const before = value.slice(0, cursorPos)
    const atMatch = /@([\w-]*)$/.exec(before)

    if (atMatch) {
      setIsMentionSuggestorOpen(true)
    } else {
      setIsMentionSuggestorOpen(false)
    }

    // Adjust height after content changes
    const textarea = e.target
    textarea.style.height = 'auto'
    textarea.style.height = `${textarea.scrollHeight}px`
  }

  // Handle mention suggestion selection
  const handleMentionSelect = (item: MentionItem, byKeyboard?: boolean) => {
    setMessage((prev) => insertMentionAtCursor(prev, cursorPos, item))
    setIsMentionSuggestorOpen(false)

    if (byKeyboard) {
      setTimeout(() => {
        textareaRef.current?.focus()
      }, 0)
    }
  }

  // When IME composition starts
  const handleCompositionStart = () => {
    setIsImeComposing(true)
  }

  // When IME composition ends
  const handleCompositionEnd = () => {
    setIsImeComposing(false)
  }

  const handleSubmit = (e: FormEvent) => {
    e.preventDefault()

    if (isWorkflowRunning || !hasContent) return

    onSendMessage(message)
    setMessage('')
    setTimeout(() => {
      const textarea = textareaRef.current
      if (textarea) {
        textarea.style.height = '24px'
      }
    }, 0)
  }

  const handleKeyDown = (e: KeyboardEvent<HTMLTextAreaElement>) => {
    // First check for regular text input which is always allowed
    if (isRegularKey(e.key)) {
      return
    }

    // Then handle events based on whether mention suggestions are visible
    if (isMentionSuggestorOpen) {
      mentionSuggestorRef.current?.handleKeyDown(e)
    } else {
      handleNormalKey(e, {
        isImeComposing,
        hasContent,
        onSubmit: () => handleSubmit(e as unknown as FormEvent),
      })
    }
  }

  const handleClose = useCallback(() => {
    setIsMentionSuggestorOpen(false)
  }, [])

  // Adjust height on initial render
  useEffect(() => {
    const textarea = textareaRef.current
    if (textarea) {
      textarea.style.height = 'auto'
      textarea.style.height = `${textarea.scrollHeight}px`
    }
  }, [])

  return (
    <div className={styles.container}>
      {isPublic && <CtaBar onSignUpClick={openSignUp} />}
      <WorkflowStatusHeader
        isRunning={isWorkflowRunning}
        hasMessages={hasMessages}
      />
      <form
        className={clsx(
          styles.inputContainer,
          isWorkflowRunning && styles.disabled,
          isWorkflowRunning && styles.loading,
          error && styles.error,
        )}
        onSubmit={handleSubmit}
      >
        <div className={styles.inputWrapper} style={{ position: 'relative' }}>
          {/* Use memoized props to avoid unnecessary renders */}
          <PopoverRoot
            open={isMentionSuggestorOpen}
            onOpenChange={setIsMentionSuggestorOpen}
          >
            <PopoverAnchor asChild>
              <textarea
                ref={textareaRef}
                value={message}
                placeholder={
                  isPublic
                    ? 'Ask for changes'
                    : 'Build or ask anything, @ to mention schema tables'
                }
                disabled={isWorkflowRunning || isPublic}
                className={styles.input}
                rows={1}
                data-error={error ? 'true' : undefined}
                {...{
                  role: 'combobox',
                }}
                aria-controls={mentionSuggestorId}
                aria-expanded={isMentionSuggestorOpen}
                aria-autocomplete="list"
                aria-haspopup="listbox"
                onChange={handleChange}
                onKeyDown={handleKeyDown}
                onCompositionStart={handleCompositionStart}
                onCompositionEnd={handleCompositionEnd}
                onClick={() => {
                  if (isPublic) {
                    openSignUp()
                  }
                }}
              />
            </PopoverAnchor>
            <PopoverPortal>
              <PopoverContent
                side="top"
                align="start"
                sideOffset={4}
                style={{ minWidth: textareaRef.current?.offsetWidth || 200 }}
                onOpenAutoFocus={(e) => e.preventDefault()}
              >
                <MentionSuggestor
                  ref={mentionSuggestorRef}
                  enabled={isMentionSuggestorOpen}
                  id={mentionSuggestorId}
                  schema={schema}
                  input={message}
                  cursorPos={cursorPos}
                  onSelect={handleMentionSelect}
                  onClose={handleClose}
                />
              </PopoverContent>
            </PopoverPortal>
          </PopoverRoot>
        </div>
        <SendButton
          hasContent={hasContent}
          disabled={isWorkflowRunning || error || isPublic}
          onClick={handleSubmit}
        />
      </form>

      <AuthModals
        authModalType={authModalType}
        onClose={closeModal}
        onSwitchToSignIn={switchToSignIn}
        onSwitchToSignUp={switchToSignUp}
        returnTo={returnTo}
      />
    </div>
  )
}<|MERGE_RESOLUTION|>--- conflicted
+++ resolved
@@ -41,12 +41,7 @@
   initialMessage?: string
   schema: Schema
   onSendMessage: (message: string) => void
-<<<<<<< HEAD
   hasMessages?: boolean
-  isDeepModelingEnabled: boolean
-  onDeepModelingToggle: (enabled: boolean) => void
-=======
->>>>>>> e21fa0e7
 }
 
 export const ChatInput: FC<Props> = ({
@@ -55,12 +50,7 @@
   initialMessage = '',
   schema,
   onSendMessage,
-<<<<<<< HEAD
   hasMessages = false,
-  isDeepModelingEnabled,
-  onDeepModelingToggle,
-=======
->>>>>>> e21fa0e7
 }) => {
   const { isPublic } = useViewMode()
   const mentionSuggestorRef = useRef<MentionSuggestorHandle>(null)
