'use client'

import type { Schema } from '@liam-hq/schema'
import {
  PopoverAnchor,
  PopoverContent,
  PopoverPortal,
  PopoverRoot,
} from '@liam-hq/ui'
import clsx from 'clsx'
import {
  type ChangeEvent,
  type FC,
  type FormEvent,
  type KeyboardEvent,
  useCallback,
  useEffect,
  useId,
  useRef,
  useState,
} from 'react'
<<<<<<< HEAD
import { DeepModelingToggle } from '@/features/sessions/components/shared/DeepModelingToggle'
=======
import { useViewMode } from '../../../../hooks/viewMode'
>>>>>>> e73e1dc8
import styles from './ChatInput.module.css'
import {
  type MentionItem,
  MentionSuggestor,
  type MentionSuggestorHandle,
} from './components/MentionSuggestor'
import { SendButton } from './components/SendButton'
import { handleNormalKey } from './utils/handleNormalKey'
import { insertMentionAtCursor } from './utils/insertMention'
import { isRegularKey } from './utils/isRegularKey'

type Props = {
  isWorkflowRunning: boolean
  error?: boolean
  initialMessage?: string
  schema: Schema
  onSendMessage: (message: string) => void
  isDeepModelingEnabled: boolean
  onDeepModelingToggle: (enabled: boolean) => void
}

export const ChatInput: FC<Props> = ({
  isWorkflowRunning,
  error = false,
  initialMessage = '',
  schema,
  onSendMessage,
  isDeepModelingEnabled,
  onDeepModelingToggle,
}) => {
  const { isPublic } = useViewMode()
  const mentionSuggestorRef = useRef<MentionSuggestorHandle>(null)
  const mentionSuggestorId = useId()

  const textareaRef = useRef<HTMLTextAreaElement>(null)

  const [message, setMessage] = useState(initialMessage)
  const [cursorPos, setCursorPos] = useState(0)
  const [isMentionSuggestorOpen, setIsMentionSuggestorOpen] = useState(false)
  const [isImeComposing, setIsImeComposing] = useState(false)

  const hasContent = message.trim().length > 0

  const handleChange = (e: ChangeEvent<HTMLTextAreaElement>) => {
    const value = e.target.value
    setMessage(value)

    // Detect mention trigger
    const cursorPos = e.target.selectionStart
    setCursorPos(cursorPos)

    const before = value.slice(0, cursorPos)
    const atMatch = /@([\w-]*)$/.exec(before)

    if (atMatch) {
      setIsMentionSuggestorOpen(true)
    } else {
      setIsMentionSuggestorOpen(false)
    }

    // Adjust height after content changes
    const textarea = e.target
    textarea.style.height = 'auto'
    textarea.style.height = `${textarea.scrollHeight}px`
  }

  // Handle mention suggestion selection
  const handleMentionSelect = (item: MentionItem, byKeyboard?: boolean) => {
    setMessage((prev) => insertMentionAtCursor(prev, cursorPos, item))
    setIsMentionSuggestorOpen(false)

    if (byKeyboard) {
      setTimeout(() => {
        textareaRef.current?.focus()
      }, 0)
    }
  }

  // When IME composition starts
  const handleCompositionStart = () => {
    setIsImeComposing(true)
  }

  // When IME composition ends
  const handleCompositionEnd = () => {
    setIsImeComposing(false)
  }

  const handleSubmit = (e: FormEvent) => {
    e.preventDefault()

    if (isWorkflowRunning || !hasContent) return

    onSendMessage(message)
    setMessage('')
    setTimeout(() => {
      const textarea = textareaRef.current
      if (textarea) {
        textarea.style.height = '24px'
      }
    }, 0)
  }

  const handleKeyDown = (e: KeyboardEvent<HTMLTextAreaElement>) => {
    // First check for regular text input which is always allowed
    if (isRegularKey(e.key)) {
      return
    }

    // Then handle events based on whether mention suggestions are visible
    if (isMentionSuggestorOpen) {
      mentionSuggestorRef.current?.handleKeyDown(e)
    } else {
      handleNormalKey(e, {
        isImeComposing,
        hasContent,
        onSubmit: () => handleSubmit(e as unknown as FormEvent),
      })
    }
  }

  const handleClose = useCallback(() => {
    setIsMentionSuggestorOpen(false)
  }, [])

  // Adjust height on initial render
  useEffect(() => {
    const textarea = textareaRef.current
    if (textarea) {
      textarea.style.height = 'auto'
      textarea.style.height = `${textarea.scrollHeight}px`
    }
  }, [])

  return (
    <div className={styles.container}>
      <form
        className={clsx(
          styles.inputContainer,
          isWorkflowRunning && styles.disabled,
          isWorkflowRunning && styles.loading,
          error && styles.error,
        )}
        onSubmit={handleSubmit}
      >
        <div className={styles.inputWrapper} style={{ position: 'relative' }}>
          {/* Use memoized props to avoid unnecessary renders */}
          <PopoverRoot
            open={isMentionSuggestorOpen}
            onOpenChange={setIsMentionSuggestorOpen}
          >
            <PopoverAnchor asChild>
              <textarea
                ref={textareaRef}
                value={message}
                placeholder={
                  isPublic
                    ? 'Read-only mode'
                    : 'Build or ask anything, @ to mention schema tables'
                }
                disabled={isWorkflowRunning || isPublic}
                className={styles.input}
                rows={1}
                data-error={error ? 'true' : undefined}
                {...{
                  role: 'combobox',
                }}
                aria-controls={mentionSuggestorId}
                aria-expanded={isMentionSuggestorOpen}
                aria-autocomplete="list"
                aria-haspopup="listbox"
                onChange={handleChange}
                onKeyDown={handleKeyDown}
                onCompositionStart={handleCompositionStart}
                onCompositionEnd={handleCompositionEnd}
              />
            </PopoverAnchor>
            <PopoverPortal>
              <PopoverContent
                side="top"
                align="start"
                sideOffset={4}
                style={{ minWidth: textareaRef.current?.offsetWidth || 200 }}
                onOpenAutoFocus={(e) => e.preventDefault()}
              >
                <MentionSuggestor
                  ref={mentionSuggestorRef}
                  enabled={isMentionSuggestorOpen}
                  id={mentionSuggestorId}
                  schema={schema}
                  input={message}
                  cursorPos={cursorPos}
                  onSelect={handleMentionSelect}
                  onClose={handleClose}
                />
              </PopoverContent>
            </PopoverPortal>
          </PopoverRoot>
        </div>
<<<<<<< HEAD
        <div className={styles.actions}>
          <DeepModelingToggle
            name="isDeepModelingEnabled"
            defaultChecked={isDeepModelingEnabled}
            onChange={() => onDeepModelingToggle(!isDeepModelingEnabled)}
            disabled={isWorkflowRunning || error}
            className={styles.modeToggle}
          >
            Deep Modeling
          </DeepModelingToggle>
          <SendButton
            hasContent={hasContent}
            disabled={isWorkflowRunning || error}
            onClick={handleSubmit}
          />
        </div>
=======
        <SendButton
          hasContent={hasContent}
          disabled={isWorkflowRunning || error || isPublic}
          onClick={handleSubmit}
        />
>>>>>>> e73e1dc8
      </form>
    </div>
  )
}<|MERGE_RESOLUTION|>--- conflicted
+++ resolved
@@ -19,11 +19,8 @@
   useRef,
   useState,
 } from 'react'
-<<<<<<< HEAD
 import { DeepModelingToggle } from '@/features/sessions/components/shared/DeepModelingToggle'
-=======
 import { useViewMode } from '../../../../hooks/viewMode'
->>>>>>> e73e1dc8
 import styles from './ChatInput.module.css'
 import {
   type MentionItem,
@@ -223,30 +220,22 @@
             </PopoverPortal>
           </PopoverRoot>
         </div>
-<<<<<<< HEAD
         <div className={styles.actions}>
           <DeepModelingToggle
             name="isDeepModelingEnabled"
             defaultChecked={isDeepModelingEnabled}
             onChange={() => onDeepModelingToggle(!isDeepModelingEnabled)}
-            disabled={isWorkflowRunning || error}
+            disabled={isWorkflowRunning || error || isPublic}
             className={styles.modeToggle}
           >
             Deep Modeling
           </DeepModelingToggle>
           <SendButton
             hasContent={hasContent}
-            disabled={isWorkflowRunning || error}
+            disabled={isWorkflowRunning || error || isPublic}
             onClick={handleSubmit}
           />
         </div>
-=======
-        <SendButton
-          hasContent={hasContent}
-          disabled={isWorkflowRunning || error || isPublic}
-          onClick={handleSubmit}
-        />
->>>>>>> e73e1dc8
       </form>
     </div>
   )
