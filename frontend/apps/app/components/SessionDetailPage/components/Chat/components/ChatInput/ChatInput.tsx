--- conflicted
+++ resolved
@@ -42,12 +42,9 @@
   initialMessage?: string
   schema: Schema
   onSendMessage: (message: string) => void
-<<<<<<< HEAD
   hasMessages?: boolean
-=======
   isDeepModelingEnabled: boolean
   onDeepModelingToggle: (enabled: boolean) => void
->>>>>>> 480d49d8
 }
 
 export const ChatInput: FC<Props> = ({
@@ -56,12 +53,9 @@
   initialMessage = '',
   schema,
   onSendMessage,
-<<<<<<< HEAD
   hasMessages = false,
-=======
   isDeepModelingEnabled,
   onDeepModelingToggle,
->>>>>>> 480d49d8
 }) => {
   const { isPublic } = useViewMode()
   const mentionSuggestorRef = useRef<MentionSuggestorHandle>(null)
