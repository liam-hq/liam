--- conflicted
+++ resolved
@@ -4,34 +4,11 @@
 
 type Props = {
   doc: string
-<<<<<<< HEAD
-  prevDoc?: string
-  showDiff?: boolean
 }
 
-export const MigrationsViewer: FC<Props> = ({ doc, prevDoc, showDiff }) => {
+export const MigrationsViewer: FC<Props> = ({ doc }) => {
   const { ref } = useMigrationsViewer({
     doc,
-    prevDoc,
-    showDiff,
-=======
-  comments: ReviewComment[]
-  showComments: boolean
-  onQuickFix?: (comment: string) => void
-}
-
-export const MigrationsViewer: FC<Props> = ({
-  doc,
-  comments,
-  showComments,
-  onQuickFix,
-}) => {
-  const { ref } = useMigrationsViewer({
-    doc,
-    comments,
-    showComments,
-    onQuickFix,
->>>>>>> cd6de51a
   })
 
   return <div ref={ref} className={styles.wrapper} />
