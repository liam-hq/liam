'use client'

import type { Tables } from '@liam-hq/db/supabase/database.types'
import { usePathname } from 'next/navigation'
import { useCallback, useEffect, useState } from 'react'
import { AppBar, type Project } from '../AppBar/AppBar'

<<<<<<< HEAD
type Project = Tables<'projects'>
=======
// Database Project type
type DBProject = Tables<'Project'>
>>>>>>> 72bd7a3b

type ClientAppBarProps = {
  project?: DBProject | null
  branchName?: string
  branchTag?: string
  avatarInitial?: string
  avatarColor?: string
}

// Client-side function to fetch project data
async function fetchProjectData(projectId: string): Promise<DBProject | null> {
  try {
    const response = await fetch(`/api/projects/${projectId}`)
    if (!response.ok) {
      throw new Error('Failed to fetch project data')
    }
    return await response.json()
  } catch (error) {
    console.error('Error fetching project data:', error)
    return null
  }
}

// Client-side function to fetch all projects
async function fetchProjects(): Promise<DBProject[]> {
  try {
    const response = await fetch('/api/projects')
    if (!response.ok) {
      throw new Error('Failed to fetch projects')
    }
    return await response.json()
  } catch (error) {
    console.error('Error fetching projects:', error)
    return []
  }
}

// Convert database Project to UI Project
function toUIProject(project: DBProject): Project {
  return {
    id: project.id,
    name: project.name,
  }
}

export function ClientAppBar({
  project: initialProject,
  branchName = 'main', // TODO: get branch name from database
  branchTag = 'production', // TODO: get branch tag from database
  avatarInitial = 'L',
  avatarColor = 'var(--color-teal-800)',
}: ClientAppBarProps) {
  const pathname = usePathname()
  const [project, setProject] = useState<DBProject | null>(
    initialProject || null,
  )
  const [projects, setProjects] = useState<DBProject[]>([])
  // Make AppBar minimal when not in a project page OR when on the new project page within an organization
  const isMinimal =
    !pathname?.includes('/projects/') ||
    Boolean(pathname?.match(/\/projects\/new/))

  useEffect(() => {
    // If we already have a project from props, don't fetch again
    if (initialProject) return

    // Try to extract projectId from URL
    const projectsPattern = /\/app\/projects\/(\d+)(?:\/|$)/
    const match = pathname?.match(projectsPattern)

    if (match?.[1]) {
      const projectId = match[1]

      // Fetch project data
      fetchProjectData(projectId).then((data) => {
        if (data) {
          setProject(data)
        }
      })
    }
  }, [pathname, initialProject])

  // Fetch all projects for the dropdown
  useEffect(() => {
    fetchProjects().then((data) => {
      setProjects(data)
    })
  }, [])

  const handleProjectSelect = useCallback(
    (selectedProject: Project) => {
      // Find the selected project in the projects list and set it as the current project
      // without navigating to a new page
      const dbProject = projects.find((p) => p.id === selectedProject.id)
      if (dbProject) {
        setProject(dbProject)
      }
    },
    [projects],
  )

  const handleAddNewProject = useCallback(() => {
    // This function is intentionally empty as project navigation is disabled
  }, [])

  // Create dummy projects with different names when there are no real projects
  const createDummyProjects = (): Project[] => {
    const dummyNames = [
      'Sample Project 1',
      'E-commerce App',
      'Portfolio Website',
      'Mobile Game',
      'Analytics Dashboard',
      'Social Media Platform',
      'Booking System',
      'Inventory Management',
      'CRM Application',
      'Learning Management System',
    ]

    return dummyNames.map((name, index) => ({
      id: (-index - 1).toString(),
      name,
    }))
  }

  // Create a projectsList object that matches the expected type
  // When there are no projects, provide dummy content instead of undefined
  const projectsListProp = {
    projects:
      projects.length > 0 ? projects.map(toUIProject) : createDummyProjects(),
    onProjectSelect: (selectedProject: Project) => {
      // Only update the current project if it's a real project (id > 0, not a dummy project)
      if (Number.parseInt(selectedProject.id) > 0) {
        handleProjectSelect(selectedProject)
      }
    },
    onAddNewProject: handleAddNewProject,
  }

  return (
    <AppBar
      project={project ? toUIProject(project) : undefined}
      branchName={branchName}
      branchTag={branchTag}
      avatarInitial={avatarInitial}
      avatarColor={avatarColor}
      minimal={isMinimal}
      projectsList={projectsListProp}
    />
  )
}<|MERGE_RESOLUTION|>--- conflicted
+++ resolved
@@ -5,13 +5,7 @@
 import { useCallback, useEffect, useState } from 'react'
 import { AppBar, type Project } from '../AppBar/AppBar'
 
-<<<<<<< HEAD
-type Project = Tables<'projects'>
-=======
-// Database Project type
-type DBProject = Tables<'Project'>
->>>>>>> 72bd7a3b
-
+type DBProject = Tables<'projects'>
 type ClientAppBarProps = {
   project?: DBProject | null
   branchName?: string
