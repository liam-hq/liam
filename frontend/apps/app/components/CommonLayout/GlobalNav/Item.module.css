--- conflicted
+++ resolved
@@ -35,13 +35,10 @@
 
 .labelArea {
   display: flex;
+  align-items: center;
   gap: var(--spacing-2);
-<<<<<<< HEAD
   flex: 1;
   min-width: 0;
-=======
-  align-items: center;
->>>>>>> 768fe7ba
   opacity: 0;
   transition: opacity 0.1s var(--default-timing-function);
 }
@@ -55,13 +52,8 @@
 }
 
 .label {
-<<<<<<< HEAD
-  font-size: var(--font-size-4, 0.8125rem);
-  font-weight: 500;
   flex: 1;
   min-width: 0;
-=======
->>>>>>> 768fe7ba
   overflow: hidden;
   text-overflow: ellipsis;
   font-size: var(--font-size-4, 0.8125rem);
