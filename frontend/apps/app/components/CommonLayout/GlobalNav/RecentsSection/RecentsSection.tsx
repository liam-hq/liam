--- conflicted
+++ resolved
@@ -45,11 +45,8 @@
       sessions={sessions}
       organizationMembers={members}
       currentUserId={currentUserId}
-<<<<<<< HEAD
       organizationId={organizationId}
-=======
       initialFilterType={initialFilterType}
->>>>>>> 768fe7ba
     />
   )
 }