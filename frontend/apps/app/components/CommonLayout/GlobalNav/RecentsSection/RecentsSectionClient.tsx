--- conflicted
+++ resolved
@@ -1,11 +1,7 @@
 'use client'
 
-<<<<<<< HEAD
 import { fromAsyncThrowable } from '@liam-hq/neverthrow'
-=======
-import { fromPromise } from '@liam-hq/neverthrow'
 import { Skeleton } from '@liam-hq/ui'
->>>>>>> 4a7cdf4f
 import * as Sentry from '@sentry/nextjs'
 import clsx from 'clsx'
 import { usePathname } from 'next/navigation'
