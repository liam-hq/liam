import type { PageProps } from '@/app/types'
import { SessionDetailPage } from '@/components/SessionDetailPage'
<<<<<<< HEAD
import { fetchSchemaData } from '@/components/SessionDetailPage/services/fetchSchemaData'
import { schemaSchema } from '@liam-hq/db-structure'
import type { Schema } from '@liam-hq/db-structure'
=======
>>>>>>> 86913299
import * as v from 'valibot'
import { fetchDesignSessionData } from './services/fetchDesignSessionData'

const paramsSchema = v.object({
  id: v.string(),
})

export default async function Page({ params }: PageProps) {
  const parsedParams = v.safeParse(paramsSchema, await params)
  if (!parsedParams.success) throw new Error('Invalid parameters')

  const designSessionId = parsedParams.output.id

  // Fetch design session data and schema data in parallel
  const designSessionData = await fetchDesignSessionData(designSessionId)

  if (!designSessionData) {
    throw new Error('Design session not found')
  }

<<<<<<< HEAD
  if (schemaResult.error) {
    throw new Error('Failed to fetch schema data')
  }

  // Provide default schema if data is empty or invalid
  const defaultSchema = {
    tables: {},
    relationships: {},
    tableGroups: {},
  }

  const schemaToValidate = schemaResult.data?.schema || defaultSchema
  const schemaParseResult = v.safeParse(schemaSchema, schemaToValidate)

  let schema: Schema
  if (!schemaParseResult.success) {
    console.error('Schema validation error:', schemaParseResult.issues)
    // Use default schema if validation fails
    const defaultSchemaParseResult = v.safeParse(schemaSchema, defaultSchema)
    if (!defaultSchemaParseResult.success) {
      throw new Error('Failed to create default schema')
    }
    console.warn('Using default schema due to validation failure')
    schema = defaultSchemaParseResult.output
  } else {
    schema = schemaParseResult.output
  }
  const buildingSchemaId = schemaResult.data?.id
  const latestVersionNumber = schemaResult.data?.latestVersionNumber ?? 0

  // buildingSchemaId is required - this should never happen given 1:1 relationship
  if (!buildingSchemaId) {
    throw new Error(
      'Building schema ID not found for design session. Data integrity issue.',
    )
  }

=======
>>>>>>> 86913299
  return (
    <SessionDetailPage
      designSession={{
        id: designSessionId,
        organizationId: designSessionData.organization_id,
        buildingSchemaId,
        latestVersionNumber,
      }}
    />
  )
}<|MERGE_RESOLUTION|>--- conflicted
+++ resolved
@@ -1,13 +1,9 @@
 import type { PageProps } from '@/app/types'
 import { SessionDetailPage } from '@/components/SessionDetailPage'
-<<<<<<< HEAD
-import { fetchSchemaData } from '@/components/SessionDetailPage/services/fetchSchemaData'
 import { schemaSchema } from '@liam-hq/db-structure'
 import type { Schema } from '@liam-hq/db-structure'
-=======
->>>>>>> 86913299
 import * as v from 'valibot'
-import { fetchDesignSessionData } from './services/fetchDesignSessionData'
+import { fetchDesignSessionData, fetchSchemaData } from './services/fetchDesignSessionData'
 
 const paramsSchema = v.object({
   id: v.string(),
@@ -20,13 +16,15 @@
   const designSessionId = parsedParams.output.id
 
   // Fetch design session data and schema data in parallel
-  const designSessionData = await fetchDesignSessionData(designSessionId)
+  const [designSessionData, schemaResult] = await Promise.all([
+    fetchDesignSessionData(designSessionId),
+    fetchSchemaData(designSessionId),
+  ])
 
   if (!designSessionData) {
     throw new Error('Design session not found')
   }
 
-<<<<<<< HEAD
   if (schemaResult.error) {
     throw new Error('Failed to fetch schema data')
   }
@@ -64,8 +62,6 @@
     )
   }
 
-=======
->>>>>>> 86913299
   return (
     <SessionDetailPage
       designSession={{
