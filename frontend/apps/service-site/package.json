{
  "name": "service-site",
  "version": "0.0.1",
  "private": true,
  "scripts": {
    "dev": "conc -c auto pnpm:dev:*",
    "dev:next": "next dev",
    "dev:css": "tcm src --watch",
    "dev:storybook": "storybook dev -h localhost -p 6006 --no-open",
    "gen": "conc -c auto pnpm:gen:*",
    "gen:css": "tcm src",
    "build": "pnpm gen && next build",
    "build:storybook": "storybook build",
    "gen": "conc -c auto pnpm:gen:*",
    "gen:contentlayer": "contentlayer2 build",
    "start": "next start",
    "lint": "conc -c auto pnpm:lint:*",
    "lint:biome": "biome check .",
    "lint:next": "next lint",
    "lint:tsc": "tsc --noEmit",
    "fmt": "conc -c auto pnpm:fmt:*",
    "fmt:biome": "biome check --write --unsafe ."
  },
  "dependencies": {
<<<<<<< HEAD
    "contentlayer2": "^0.5.1",
=======
    "clsx": "^2.1.1",
    "contentlayer": "^0.3.4",
>>>>>>> 410e8048
    "date-fns": "^4.1.0",
    "destyle.css": "^4.0.1",
    "next": "14.2.13",
    "next-contentlayer2": "^0.5.1",
    "react": "^18",
    "react-dom": "^18",
    "remark-gfm": "^4.0.0",
    "remark-parse": "^11.0.0",
    "remark-rehype": "^11.1.1",
    "unified": "^11.0.5",
    "valibot": "1.0.0-beta.0"
  },
  "devDependencies": {
    "@biomejs/biome": "1.9.3",
    "@packages/configs": "workspace:*",
    "@storybook/nextjs": "^8.3.4",
    "@storybook/react": "^8.3.4",
    "@types/mdx": "^2.0.13",
    "@tsconfig/next": "^2.0.3",
    "@types/node": "^20",
    "@types/react": "^18",
    "@types/react-dom": "^18",
    "concurrently": "^9.0.1",
    "eslint": "^8",
    "eslint-config-next": "14.2.13",
    "storybook": "^8.3.4",
    "typed-css-modules": "^0.9.1",
    "typescript": "^5"
  }
}<|MERGE_RESOLUTION|>--- conflicted
+++ resolved
@@ -22,12 +22,8 @@
     "fmt:biome": "biome check --write --unsafe ."
   },
   "dependencies": {
-<<<<<<< HEAD
+    "clsx": "^2.1.1",
     "contentlayer2": "^0.5.1",
-=======
-    "clsx": "^2.1.1",
-    "contentlayer": "^0.3.4",
->>>>>>> 410e8048
     "date-fns": "^4.1.0",
     "destyle.css": "^4.0.1",
     "next": "14.2.13",
