{
  "name": "@liam-hq/docs",
  "private": true,
  "version": "0.0.0",
  "dependencies": {
    "@liam-hq/ui": "workspace:*",
    "@next/third-parties": "15.3.2",
    "@rive-app/react-canvas": "4.20.1",
    "@sentry/nextjs": "9",
    "clsx": "2.1.1",
    "date-fns": "4.1.0",
    "fumadocs-core": "15.4.1",
    "fumadocs-docgen": "2.0.0",
    "fumadocs-mdx": "11.6.6",
    "fumadocs-ui": "15.4.1",
    "lucide-react": "0.511.0",
    "next": "15.3.2",
    "react": "19.1.0",
    "react-dom": "19.1.0",
    "tailwind-variants": "1.0.0",
    "ts-pattern": "5.7.1"
  },
  "devDependencies": {
    "@biomejs/biome": "1.9.4",
    "@liam-hq/configs": "workspace:*",
    "@tailwindcss/postcss": "4.1.8",
<<<<<<< HEAD
    "@types/node": "22.15.21",
    "@types/react": "19.0.0",
    "@types/react-dom": "19.0.0",
=======
    "@types/node": "22.15.29",
    "@types/react": "18",
    "@types/react-dom": "18",
>>>>>>> 07a16b20
    "eslint": "9.27.0",
    "postcss": "8.5.4",
    "tailwindcss": "4.1.8",
    "typescript": "5.8.3"
  },
  "scripts": {
    "build": "next build",
    "dev": "next dev --port 3002",
    "fmt": "concurrently \"pnpm:fmt:*\"",
    "fmt:biome": "biome check --write --unsafe .",
    "fmt:eslint": "eslint --fix .",
    "lint": "concurrently \"pnpm:lint:*\"",
    "lint:biome": "biome check .",
    "lint:eslint": "eslint .",
    "lint:tsc": "tsc --noEmit",
    "postinstall": "fumadocs-mdx",
    "start": "next start"
  }
}<|MERGE_RESOLUTION|>--- conflicted
+++ resolved
@@ -24,15 +24,9 @@
     "@biomejs/biome": "1.9.4",
     "@liam-hq/configs": "workspace:*",
     "@tailwindcss/postcss": "4.1.8",
-<<<<<<< HEAD
-    "@types/node": "22.15.21",
+    "@types/node": "22.15.29",
     "@types/react": "19.0.0",
     "@types/react-dom": "19.0.0",
-=======
-    "@types/node": "22.15.29",
-    "@types/react": "18",
-    "@types/react-dom": "18",
->>>>>>> 07a16b20
     "eslint": "9.27.0",
     "postcss": "8.5.4",
     "tailwindcss": "4.1.8",
