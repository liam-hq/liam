{
  "name": "@liam/db-structure",
  "version": "0.0.1",
  "type": "module",
  "main": "dist/index.js",
  "dependencies": {
<<<<<<< HEAD
    "pg-query-emscripten": "^5.1.0",
=======
    "pgsql-parser": "13.16.0",
>>>>>>> 8e3e6be6
    "valibot": "^1.0.0-beta.5"
  },
  "devDependencies": {
    "@biomejs/biome": "1.9.3",
    "@liam/configs": "workspace:*",
<<<<<<< HEAD
    "@pgsql/types": "^15.0.2",
    "lodash-es": "^4.17.21",
    "peggy": "^4.1.1",
    "pluralize-esm": "^9.0.5",
    "typescript": "^5",
    "vitest": "^2.1.4"
  }
=======
    "@pgsql/types": "15.0.2",
    "lodash-es": "4.17.21",
    "peggy": "4.1.1",
    "pluralize-esm": "9.0.5",
    "typescript": "5",
    "vitest": "2.1.4"
  },
  "scripts": {
    "build": "tsc",
    "fmt": "pnpm run '/^fmt:.*/'",
    "fmt:biome": "biome check --write --unsafe .",
    "gen:parser": "./scripts/generateParser.sh",
    "lint": "pnpm run '/^lint:.*/'",
    "lint:biome": "biome check .",
    "lint:tsc": "tsc --noEmit",
    "test": "vitest --watch=false"
  },
  "types": "dist/index.d.ts"
>>>>>>> 8e3e6be6
}<|MERGE_RESOLUTION|>--- conflicted
+++ resolved
@@ -4,28 +4,15 @@
   "type": "module",
   "main": "dist/index.js",
   "dependencies": {
-<<<<<<< HEAD
-    "pg-query-emscripten": "^5.1.0",
-=======
-    "pgsql-parser": "13.16.0",
->>>>>>> 8e3e6be6
     "valibot": "^1.0.0-beta.5"
   },
   "devDependencies": {
     "@biomejs/biome": "1.9.3",
     "@liam/configs": "workspace:*",
-<<<<<<< HEAD
-    "@pgsql/types": "^15.0.2",
-    "lodash-es": "^4.17.21",
-    "peggy": "^4.1.1",
-    "pluralize-esm": "^9.0.5",
-    "typescript": "^5",
-    "vitest": "^2.1.4"
-  }
-=======
     "@pgsql/types": "15.0.2",
     "lodash-es": "4.17.21",
     "peggy": "4.1.1",
+    "pg-query-emscripten": "5.1.0",
     "pluralize-esm": "9.0.5",
     "typescript": "5",
     "vitest": "2.1.4"
@@ -41,5 +28,4 @@
     "test": "vitest --watch=false"
   },
   "types": "dist/index.d.ts"
->>>>>>> 8e3e6be6
 }