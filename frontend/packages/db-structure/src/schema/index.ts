--- conflicted
+++ resolved
@@ -1,65 +1,3 @@
-<<<<<<< HEAD
 export { dbStructureSchema } from './dbStructure'
-export type { DBStructure, Table } from './dbStructure'
-export { aDBStructure } from './factories'
-=======
-import * as v from 'valibot'
-
-const columnNameSchema = v.string()
-
-const tableNameSchema = v.string()
-
-const relationshipNameSchema = v.string()
-
-const columnSchema = v.object({
-  name: columnNameSchema,
-  type: v.string(),
-  default: v.nullable(v.string()),
-  check: v.nullable(v.string()),
-  primary: v.boolean(),
-  unique: v.boolean(),
-  notNull: v.boolean(),
-  increment: v.boolean(),
-  comment: v.nullable(v.string()),
-})
-
-const columnsSchema = v.record(columnNameSchema, columnSchema)
-export type Columns = v.InferOutput<typeof columnsSchema>
-
-const indexSchema = v.object({
-  name: v.string(),
-  unique: v.boolean(),
-  columns: v.array(v.string()),
-})
-
-const tableSchema = v.object({
-  name: tableNameSchema,
-  columns: columnsSchema,
-  comment: v.nullable(v.string()),
-  indices: v.array(indexSchema),
-})
-
-export type Table = v.InferOutput<typeof tableSchema>
-
-const relationshipSchema = v.object({
-  name: relationshipNameSchema,
-  startTableName: tableNameSchema,
-  startColumnName: columnNameSchema,
-  endTableName: tableNameSchema,
-  endColumnName: columnNameSchema,
-  cardinality: v.string(),
-  updateConstraint: v.string(),
-  deleteConstraint: v.string(),
-})
-
-const tablesSchema = v.record(tableNameSchema, tableSchema)
-
-const relationshipsSchema = v.record(relationshipNameSchema, relationshipSchema)
-
-export const dbStructureSchema = v.object({
-  tables: tablesSchema,
-  relationships: relationshipsSchema,
-})
-
-export type DBStructure = v.InferOutput<typeof dbStructureSchema>
->>>>>>> 1175e1b5
+export type { Columns, DBStructure, Table } from './dbStructure'
+export { aDBStructure } from './factories'