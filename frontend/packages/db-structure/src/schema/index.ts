--- conflicted
+++ resolved
@@ -1,10 +1,5 @@
 import * as v from 'valibot'
 
-<<<<<<< HEAD
-const fieldSchema = v.object({
-  id: v.number(),
-  name: v.string(),
-=======
 const fieldNameSchema = v.string()
 
 const tableNameSchema = v.string()
@@ -13,7 +8,6 @@
 
 const fieldSchema = v.object({
   name: fieldNameSchema,
->>>>>>> 8c44a777
   type: v.string(),
   default: v.string(),
   check: v.string(),
@@ -25,22 +19,13 @@
 })
 
 const indexSchema = v.object({
-<<<<<<< HEAD
-  id: v.number(),
-=======
->>>>>>> 8c44a777
   name: v.string(),
   unique: v.boolean(),
   fields: v.array(v.string()),
 })
 
 const tableSchema = v.object({
-<<<<<<< HEAD
-  id: v.number(),
-  name: v.string(),
-=======
   name: tableNameSchema,
->>>>>>> 8c44a777
   x: v.number(),
   y: v.number(),
   fields: v.array(fieldSchema),
@@ -50,30 +35,15 @@
 })
 
 const relationshipSchema = v.object({
-<<<<<<< HEAD
-  id: v.number(),
-  name: v.string(),
-  startTableId: v.number(),
-  startFieldId: v.number(),
-  endTableId: v.number(),
-  endFieldId: v.number(),
-=======
   name: relationshipNameSchema,
   startTableName: tableNameSchema,
   startFieldName: fieldNameSchema,
   endTableName: tableNameSchema,
   endFieldName: fieldNameSchema,
->>>>>>> 8c44a777
   cardinality: v.string(),
   updateConstraint: v.string(),
   deleteConstraint: v.string(),
 })
-<<<<<<< HEAD
-
-export const dbStructureSchema = v.object({
-  tables: v.array(tableSchema),
-  relationships: v.array(relationshipSchema),
-=======
 
 const tablesSchema = v.record(tableNameSchema, tableSchema)
 
@@ -82,7 +52,6 @@
 export const dbStructureSchema = v.object({
   tables: tablesSchema,
   relationships: relationshipsSchema,
->>>>>>> 8c44a777
 })
 
 export type DBStructure = v.InferOutput<typeof dbStructureSchema>