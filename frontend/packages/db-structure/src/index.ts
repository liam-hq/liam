export {
  postgresqlOperationDeparser,
  postgresqlSchemaDeparser,
} from './deparser/postgresql/index.js'
export type { OperationDeparser, SchemaDeparser } from './deparser/type.js'
export type {
  ChangeStatus,
  ColumnRelatedDiffItem,
  ConstraintRelatedDiffItem,
  IndexRelatedDiffItem,
  SchemaDiffItem,
  TableRelatedDiffItem,
} from './diff/index.js'
export {
  buildSchemaDiff,
  columnRelatedDiffItemSchema,
  schemaDiffItemsSchema,
  tableRelatedDiffItemSchema,
} from './diff/index.js'
export { migratePrimaryToConstraints } from './migrations/migratePrimaryToConstraints.js'
export { applyPatchOperations, operationsSchema } from './operation/index.js'
export type { ProcessError } from './parser.js'
export {
  aColumn,
  aRelationship,
  aTable,
  type Cardinality,
  type CheckConstraint,
  type Column,
  type Columns,
  type Constraint,
  type Constraints,
  columnSchema,
  type ForeignKeyConstraint,
  type Index,
  type Indexes,
  mergeSchemas,
  type PrimaryKeyConstraint,
  type Relationships,
  type Schema,
  schemaSchema,
  type Table,
  type Tables,
  type UniqueConstraint,
} from './schema/index.js'
<<<<<<< HEAD
export { isPrimaryKey } from './utils/isPrimaryKey.js'
=======
export { constraintsToRelationships } from './utils/constraintsToRelationships.js'
>>>>>>> 9ad080aa
<|MERGE_RESOLUTION|>--- conflicted
+++ resolved
@@ -43,8 +43,5 @@
   type Tables,
   type UniqueConstraint,
 } from './schema/index.js'
-<<<<<<< HEAD
 export { isPrimaryKey } from './utils/isPrimaryKey.js'
-=======
-export { constraintsToRelationships } from './utils/constraintsToRelationships.js'
->>>>>>> 9ad080aa
+export { constraintsToRelationships } from './utils/constraintsToRelationships.js'