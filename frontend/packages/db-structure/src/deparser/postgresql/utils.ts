import type { Column, Constraint, Index, Table } from '../../schema/index.js'

/**
 * Generate column definition as DDL string
 */
function generateColumnDefinition(
  column: Column,
  isPrimaryKey = false,
): string {
  let definition = `${escapeIdentifier(column.name)} ${column.type}`

  // Add constraints (following PostgreSQL common order)
  // Don't add NOT NULL if this will be a PRIMARY KEY
  if (column.notNull && !isPrimaryKey) {
    definition += ' NOT NULL'
  }

  if (column.default !== null) {
    definition += ` DEFAULT ${formatDefaultValue(column.default)}`
  }

  return definition
}

/**
 * Format default value to proper SQL format
 */
function formatDefaultValue(value: string | number | boolean): string {
  if (typeof value === 'string') {
    // Check if it's a PostgreSQL function call (e.g., gen_random_uuid(), now(), current_timestamp())
    if (isPostgreSQLFunction(value)) {
      return value // Don't quote function calls
    }
    // Wrap string literals in single quotes
    return `'${value.replace(/'/g, "''")}'` // SQL escape
  }

  if (typeof value === 'boolean') {
    // Boolean values are TRUE/FALSE in PostgreSQL
    return value.toString().toUpperCase()
  }

  // Numbers as-is
  return value.toString()
}

/**
 * Check if a string represents a PostgreSQL function call
 */
function isPostgreSQLFunction(value: string): boolean {
  const trimmedValue = value.trim()

  // Match PostgreSQL function patterns:
  // - Function name: starts with letter or underscore, followed by letters, numbers, underscores
  // - Optional whitespace before opening parenthesis
  // - Must have opening parenthesis (function calls always have parentheses)
  // Examples: gen_random_uuid(), now(), current_timestamp(), extract(epoch from now())
  const functionPattern = /^[a-zA-Z_][a-zA-Z0-9_]*\s*\(/

  // PostgreSQL functions that can be used without parentheses
  // (The regex pattern above handles functions with parentheses)
  const commonFunctions = ['current_timestamp', 'current_date', 'current_time']

  // Check if it matches the general function pattern
  if (functionPattern.test(trimmedValue)) {
    return true
  }

  // Check for common functions that might have specific patterns
  return commonFunctions.some((func) =>
    trimmedValue.toLowerCase().startsWith(func.toLowerCase()),
  )
}

/**
 * Escape SQL strings
 */
function escapeString(str: string): string {
  return str.replace(/'/g, "''")
}

/**
 * Escape SQL identifiers (table names, column names) for PostgreSQL
 * Wraps identifier in double quotes and escapes internal double quotes
 */
function escapeIdentifier(identifier: string): string {
  // Escape double quotes by doubling them and wrap in double quotes
  return `"${identifier.replace(/"/g, '""')}"`
}

/**
 * Generate ADD COLUMN statement for a column
 */
export function generateAddColumnStatement(
  tableName: string,
  column: Column,
): string {
  const columnDefinition = generateColumnDefinition(column)
  let ddl = `ALTER TABLE ${escapeIdentifier(
    tableName,
  )} ADD COLUMN ${columnDefinition};`

  // Add column comment if exists
  if (column.comment) {
    ddl += `\n\nCOMMENT ON COLUMN ${escapeIdentifier(
      tableName,
    )}.${escapeIdentifier(column.name)} IS '${escapeString(column.comment)}';`
  }

  return ddl
}

/**
 * Generate CREATE TABLE statement for a table
 */
export function generateCreateTableStatement(table: Table): string {
  const tableName = table.name

  // Generate column definitions
  const columnDefinitions = (
    Object.values(table.columns) satisfies Column[]
  ).map((column) => {
    const definition = generateColumnDefinition(column, false)
    return definition
  })

  // Basic CREATE TABLE statement
  let ddl = `CREATE TABLE ${escapeIdentifier(
    tableName,
  )} (\n  ${columnDefinitions.join(',\n  ')}\n);`

  // Add table comment
  if (table.comment) {
    ddl += `\n\nCOMMENT ON TABLE ${escapeIdentifier(
      tableName,
    )} IS '${escapeString(table.comment)}';`
  }

  // Add column comments
  const columnComments = generateColumnComments(tableName, table)
  if (columnComments) {
    ddl += `\n${columnComments}`
  }

  return ddl
}

/**
 * Generate COMMENT statements for columns
 */
function generateColumnComments(tableName: string, table: Table): string {
  const comments: string[] = []

  for (const column of Object.values(table.columns) satisfies Column[]) {
    if (column.comment) {
      comments.push(
        `COMMENT ON COLUMN ${escapeIdentifier(tableName)}.${escapeIdentifier(
          column.name,
        )} IS '${escapeString(column.comment)}';`,
      )
    }
  }

  return comments.join('\n')
}

/**
 * Generate DROP COLUMN statement for a column
 */
export function generateRemoveColumnStatement(
  tableName: string,
  columnName: string,
): string {
  return `ALTER TABLE ${escapeIdentifier(
    tableName,
  )} DROP COLUMN ${escapeIdentifier(columnName)};`
}

/**
 * Generate RENAME COLUMN statement for a column
 */
export function generateRenameColumnStatement(
  tableName: string,
  oldColumnName: string,
  newColumnName: string,
): string {
  return `ALTER TABLE ${escapeIdentifier(
    tableName,
  )} RENAME COLUMN ${escapeIdentifier(oldColumnName)} TO ${escapeIdentifier(
    newColumnName,
  )};`
}

/**
 * Generate DROP TABLE statement
 */
export function generateRemoveTableStatement(tableName: string): string {
  return `DROP TABLE ${escapeIdentifier(tableName)};`
}

/**
 * Generate RENAME TABLE statement
 */
export function generateRenameTableStatement(
  oldTableName: string,
  newTableName: string,
): string {
  return `ALTER TABLE ${escapeIdentifier(
    oldTableName,
  )} RENAME TO ${escapeIdentifier(newTableName)};`
}

/**
 * Generate CREATE INDEX statement for an index
 */
export function generateCreateIndexStatement(
  tableName: string,
  index: Index,
): string {
  const uniqueKeyword = index.unique ? ' UNIQUE' : ''
  const indexMethod = index.type ? ` USING ${index.type}` : ''
  const columnList = index.columns
    .map((col) => escapeIdentifier(col))
    .join(', ')

  return `CREATE${uniqueKeyword} INDEX ${escapeIdentifier(
    index.name,
  )} ON ${escapeIdentifier(tableName)}${indexMethod} (${columnList});`
}

/**
 * Generate DROP INDEX statement
 */
export function generateRemoveIndexStatement(indexName: string): string {
  return `DROP INDEX ${escapeIdentifier(indexName)};`
}

/**
 * Generate ADD CONSTRAINT statement for a constraint
 */
export function generateAddConstraintStatement(
  tableName: string,
  constraint: Constraint,
): string {
  const constraintName = escapeIdentifier(constraint.name)
  const tableNameEscaped = escapeIdentifier(tableName)

  switch (constraint.type) {
    case 'PRIMARY KEY':
      return `ALTER TABLE ${tableNameEscaped} ADD CONSTRAINT ${constraintName} PRIMARY KEY (${constraint.columnNames
        .map(escapeIdentifier)
        .join(', ')});`

    case 'FOREIGN KEY':
      // TODO: Consider changing the internal representation of foreign key constraints
      // from underscore format (SET_NULL, SET_DEFAULT, NO_ACTION) to space format
      // (SET NULL, SET DEFAULT, NO ACTION) to match PostgreSQL syntax directly.
      // This would be a breaking change requiring updates to all parsers and tests.
<<<<<<< HEAD
      return `ALTER TABLE ${tableNameEscaped} ADD CONSTRAINT ${constraintName} FOREIGN KEY (${escapeIdentifier(
        constraint.columnName,
      )}) REFERENCES ${escapeIdentifier(
        constraint.targetTableName,
      )} (${escapeIdentifier(
        constraint.targetColumnName,
      )}) ON UPDATE ${constraint.updateConstraint.replace(
        '_',
        ' ',
      )} ON DELETE ${constraint.deleteConstraint.replace('_', ' ')};`
=======
      return `ALTER TABLE ${tableNameEscaped} ADD CONSTRAINT ${constraintName} FOREIGN KEY (${constraint.columnNames.map(escapeIdentifier).join(', ')}) REFERENCES ${escapeIdentifier(constraint.targetTableName)} (${constraint.targetColumnNames.map(escapeIdentifier).join(', ')}) ON UPDATE ${constraint.updateConstraint.replace('_', ' ')} ON DELETE ${constraint.deleteConstraint.replace('_', ' ')};`
>>>>>>> 90358412

    case 'UNIQUE':
      return `ALTER TABLE ${tableNameEscaped} ADD CONSTRAINT ${constraintName} UNIQUE (${constraint.columnNames
        .map(escapeIdentifier)
        .join(', ')});`

    case 'CHECK':
      return `ALTER TABLE ${tableNameEscaped} ADD CONSTRAINT ${constraintName} CHECK (${constraint.detail});`

    default:
      return constraint satisfies never
  }
}

/**
 * Generate DROP CONSTRAINT statement
 */
export function generateRemoveConstraintStatement(
  tableName: string,
  constraintName: string,
): string {
  return `ALTER TABLE ${escapeIdentifier(
    tableName,
  )} DROP CONSTRAINT ${escapeIdentifier(constraintName)};`
}<|MERGE_RESOLUTION|>--- conflicted
+++ resolved
@@ -256,20 +256,7 @@
       // from underscore format (SET_NULL, SET_DEFAULT, NO_ACTION) to space format
       // (SET NULL, SET DEFAULT, NO ACTION) to match PostgreSQL syntax directly.
       // This would be a breaking change requiring updates to all parsers and tests.
-<<<<<<< HEAD
-      return `ALTER TABLE ${tableNameEscaped} ADD CONSTRAINT ${constraintName} FOREIGN KEY (${escapeIdentifier(
-        constraint.columnName,
-      )}) REFERENCES ${escapeIdentifier(
-        constraint.targetTableName,
-      )} (${escapeIdentifier(
-        constraint.targetColumnName,
-      )}) ON UPDATE ${constraint.updateConstraint.replace(
-        '_',
-        ' ',
-      )} ON DELETE ${constraint.deleteConstraint.replace('_', ' ')};`
-=======
       return `ALTER TABLE ${tableNameEscaped} ADD CONSTRAINT ${constraintName} FOREIGN KEY (${constraint.columnNames.map(escapeIdentifier).join(', ')}) REFERENCES ${escapeIdentifier(constraint.targetTableName)} (${constraint.targetColumnNames.map(escapeIdentifier).join(', ')}) ON UPDATE ${constraint.updateConstraint.replace('_', ' ')} ON DELETE ${constraint.deleteConstraint.replace('_', ' ')};`
->>>>>>> 90358412
 
     case 'UNIQUE':
       return `ALTER TABLE ${tableNameEscaped} ADD CONSTRAINT ${constraintName} UNIQUE (${constraint.columnNames
