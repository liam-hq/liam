--- conflicted
+++ resolved
@@ -4,13 +4,8 @@
 /**
  * Generate column definition as DDL string
  */
-<<<<<<< HEAD
 function generateColumnDefinition(column: Column, table?: Table): string {
-  let definition = `${column.name} ${column.type}`
-=======
-function generateColumnDefinition(column: Column): string {
   let definition = `${escapeIdentifier(column.name)} ${column.type}`
->>>>>>> f9ce848f
 
   // Add constraints (following PostgreSQL common order)
   if (column.primary) {
@@ -79,13 +74,8 @@
   column: Column,
   table?: Table,
 ): string {
-<<<<<<< HEAD
   const columnDefinition = generateColumnDefinition(column, table)
-  let ddl = `ALTER TABLE ${tableName} ADD COLUMN ${columnDefinition};`
-=======
-  const columnDefinition = generateColumnDefinition(column)
   let ddl = `ALTER TABLE ${escapeIdentifier(tableName)} ADD COLUMN ${columnDefinition};`
->>>>>>> f9ce848f
 
   // Add column comment if exists
   if (column.comment) {
