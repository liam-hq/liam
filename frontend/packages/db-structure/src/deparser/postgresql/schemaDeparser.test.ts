--- conflicted
+++ resolved
@@ -23,41 +23,20 @@
               name: 'id',
               type: 'bigint',
               notNull: true,
-<<<<<<< HEAD
             }),
             email: aColumn({
               name: 'email',
               type: 'varchar(255)',
               notNull: true,
-              unique: true,
-            }),
-          },
-        }),
-=======
-              default: null,
-              check: null,
-              comment: null,
-            },
-            email: {
-              name: 'email',
-              type: 'varchar(255)',
-              notNull: true,
-              default: null,
-              check: null,
-              comment: null,
-            },
-          },
-          comment: null,
-          indexes: {},
+            }),
+          },
           constraints: {
-            users_pkey: {
-              type: 'PRIMARY KEY',
+            users_pkey: aPrimaryKeyConstraint({
               name: 'users_pkey',
               columnName: 'id',
-            },
-          },
-        },
->>>>>>> b7c3183c
+            }),
+          },
+        }),
       },
     })
 
@@ -85,28 +64,16 @@
               name: 'id',
               type: 'bigint',
               notNull: true,
-<<<<<<< HEAD
-=======
-              default: null,
-              check: null,
->>>>>>> b7c3183c
               comment: 'Product ID',
             }),
           },
-<<<<<<< HEAD
-        }),
-=======
-          comment: 'Product table',
-          indexes: {},
           constraints: {
-            products_pkey: {
-              type: 'PRIMARY KEY',
+            products_pkey: aPrimaryKeyConstraint({
               name: 'products_pkey',
               columnName: 'id',
-            },
-          },
-        },
->>>>>>> b7c3183c
+            }),
+          },
+        }),
       },
     })
 
@@ -135,60 +102,27 @@
               name: 'id',
               type: 'bigint',
               notNull: true,
-<<<<<<< HEAD
             }),
             enabled: aColumn({
-=======
-              default: null,
-              check: null,
-              comment: null,
-            },
-            enabled: {
->>>>>>> b7c3183c
               name: 'enabled',
               type: 'boolean',
               notNull: true,
               default: true,
-<<<<<<< HEAD
             }),
             count: aColumn({ name: 'count', type: 'integer', default: 0 }),
             title: aColumn({
               name: 'title',
               type: 'varchar(50)',
-=======
-              check: null,
-              comment: null,
-            },
-            count: {
-              name: 'count',
-              type: 'integer',
-              notNull: false,
-              default: 0,
-              check: null,
-              comment: null,
-            },
-            title: {
-              name: 'title',
-              type: 'varchar(50)',
-              notNull: false,
->>>>>>> b7c3183c
               default: 'Default Title',
             }),
           },
-<<<<<<< HEAD
-        }),
-=======
-          comment: null,
-          indexes: {},
           constraints: {
-            settings_pkey: {
-              type: 'PRIMARY KEY',
+            settings_pkey: aPrimaryKeyConstraint({
               name: 'settings_pkey',
               columnName: 'id',
-            },
-          },
-        },
->>>>>>> b7c3183c
+            }),
+          },
+        }),
       },
     })
 
@@ -218,28 +152,16 @@
               name: 'id',
               type: 'bigint',
               notNull: true,
-<<<<<<< HEAD
-=======
-              default: null,
-              check: null,
->>>>>>> b7c3183c
               comment: "Column with 'quotes' in comment",
             }),
           },
-<<<<<<< HEAD
-        }),
-=======
-          comment: "Table with 'quotes' in comment",
-          indexes: {},
           constraints: {
-            test_pkey: {
-              type: 'PRIMARY KEY',
+            test_pkey: aPrimaryKeyConstraint({
               name: 'test_pkey',
               columnName: 'id',
-            },
-          },
-        },
->>>>>>> b7c3183c
+            }),
+          },
+        }),
       },
     })
 
@@ -270,36 +192,22 @@
               name: 'id',
               type: 'bigint',
               notNull: true,
-<<<<<<< HEAD
+            }),
+          },
+          constraints: {
+            users_pkey: aPrimaryKeyConstraint({
+              name: 'users_pkey',
+              columnName: 'id',
             }),
           },
         }),
         products: aTable({
-=======
-              default: null,
-              check: null,
-              comment: null,
-            },
-          },
-          comment: null,
-          indexes: {},
-          constraints: {
-            users_pkey: {
-              type: 'PRIMARY KEY',
-              name: 'users_pkey',
-              columnName: 'id',
-            },
-          },
-        },
-        products: {
->>>>>>> b7c3183c
           name: 'products',
           columns: {
             id: aColumn({
               name: 'id',
               type: 'bigint',
               notNull: true,
-<<<<<<< HEAD
             }),
             name: aColumn({
               name: 'name',
@@ -307,32 +215,13 @@
               notNull: true,
             }),
           },
-        }),
-=======
-              default: null,
-              check: null,
-              comment: null,
-            },
-            name: {
-              name: 'name',
-              type: 'varchar(100)',
-              notNull: true,
-              default: null,
-              check: null,
-              comment: null,
-            },
-          },
-          comment: null,
-          indexes: {},
           constraints: {
-            products_pkey: {
-              type: 'PRIMARY KEY',
+            products_pkey: aPrimaryKeyConstraint({
               name: 'products_pkey',
               columnName: 'id',
-            },
-          },
-        },
->>>>>>> b7c3183c
+            }),
+          },
+        }),
       },
     })
 
@@ -374,7 +263,6 @@
               id: aColumn({
                 name: 'id',
                 type: 'bigint',
-                primary: true,
                 notNull: true,
               }),
               email: aColumn({
@@ -418,7 +306,6 @@
               id: aColumn({
                 name: 'id',
                 type: 'bigint',
-                primary: true,
                 notNull: true,
               }),
               username: aColumn({
@@ -463,7 +350,6 @@
               id: aColumn({
                 name: 'id',
                 type: 'bigint',
-                primary: true,
                 notNull: true,
               }),
               user_id: aColumn({
@@ -513,7 +399,6 @@
               id: aColumn({
                 name: 'id',
                 type: 'bigint',
-                primary: true,
                 notNull: true,
               }),
               category_id: aColumn({ name: 'category_id', type: 'bigint' }),
@@ -586,7 +471,6 @@
               id: aColumn({
                 name: 'id',
                 type: 'bigint',
-                primary: true,
                 notNull: true,
               }),
             },
@@ -597,7 +481,6 @@
               id: aColumn({
                 name: 'id',
                 type: 'bigint',
-                primary: true,
                 notNull: true,
               }),
               user_id: aColumn({
@@ -648,7 +531,6 @@
               id: aColumn({
                 name: 'id',
                 type: 'bigint',
-                primary: true,
                 notNull: true,
               }),
               email: aColumn({
@@ -691,7 +573,6 @@
               id: aColumn({
                 name: 'id',
                 type: 'bigint',
-                primary: true,
                 notNull: true,
               }),
               price: aColumn({
@@ -737,7 +618,6 @@
               id: aColumn({
                 name: 'id',
                 type: 'bigint',
-                primary: true,
                 notNull: true,
                 comment: 'User ID',
               }),
@@ -768,7 +648,6 @@
               id: aColumn({
                 name: 'id',
                 type: 'bigint',
-                primary: true,
                 notNull: true,
               }),
               name: aColumn({
@@ -802,7 +681,6 @@
               id: aColumn({
                 name: 'id',
                 type: 'bigint',
-                primary: true,
                 notNull: true,
               }),
               user_id: aColumn({
@@ -902,7 +780,7 @@
               id: aColumn({
                 name: 'id',
                 type: 'bigint',
-                primary: true,
+
                 notNull: true,
               }),
               name: aColumn({
@@ -929,7 +807,7 @@
               id: aColumn({
                 name: 'id',
                 type: 'bigint',
-                primary: true,
+
                 notNull: true,
               }),
               name: aColumn({
@@ -992,7 +870,7 @@
               id: aColumn({
                 name: 'id',
                 type: 'bigint',
-                primary: true,
+
                 notNull: true,
               }),
             },
