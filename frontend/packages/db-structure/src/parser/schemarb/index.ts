--- conflicted
+++ resolved
@@ -1,10 +1,4 @@
-<<<<<<< HEAD
 import { schemaRbConverter } from './converter'
-import schemaRbParser from './parser'
+import * as schemaRbParser from './parser.js'
 
-export { schemaRbParser, schemaRbConverter }
-=======
-import * as parser from './parser.js'
-
-export { parser }
->>>>>>> 34722b49
+export { schemaRbParser, schemaRbConverter }