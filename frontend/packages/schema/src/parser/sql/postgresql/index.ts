--- conflicted
+++ resolved
@@ -1,10 +1,6 @@
 import { errAsync, okAsync, ResultAsync } from '@liam-hq/neverthrow'
 import type { RawStmt } from '@pgsql/types'
-<<<<<<< HEAD
-=======
-import { errAsync, okAsync, ResultAsync } from 'neverthrow'
 import { type InferIssue, safeParse } from 'valibot'
->>>>>>> 04bbde03
 import type { Schema } from '../../../schema/index.js'
 import { schemaSchema } from '../../../schema/index.js'
 import { type ProcessError, UnexpectedTokenWarningError } from '../../errors.js'
