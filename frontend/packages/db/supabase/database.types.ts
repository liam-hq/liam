--- conflicted
+++ resolved
@@ -1,9 +1,39 @@
+export type Json =
+  | string
+  | number
+  | boolean
+  | null
+  | { [key: string]: Json | undefined }
+  | Json[]
+
 export type Database = {
+  graphql_public: {
+    Tables: {
+      [_ in never]: never
+    }
+    Views: {
+      [_ in never]: never
+    }
+    Functions: {
+      graphql: {
+        Args: {
+          operationName?: string
+          query?: string
+          variables?: Json
+          extensions?: Json
+        }
+        Returns: Json
+      }
+    }
+    Enums: {
+      [_ in never]: never
+    }
+    CompositeTypes: {
+      [_ in never]: never
+    }
+  }
   public: {
     Tables: {
-<<<<<<< HEAD
-      review_feedback_knowledge_suggestion_mappings: {
-=======
       doc_file_paths: {
         Row: {
           created_at: string
@@ -40,23 +70,99 @@
         ]
       }
       github_pull_request_comments: {
->>>>>>> ea788966
-        Row: {
-          id: string
-          review_feedback_id: string | null
-          knowledge_suggestion_id: string | null
-          created_at: string
-          updated_at: string
-          organization_id: string
-        }
-        Insert: {
-          id?: string
-          review_feedback_id?: string | null
-          knowledge_suggestion_id?: string | null
-          created_at?: string
-          updated_at?: string
-<<<<<<< HEAD
-=======
+        Row: {
+          created_at: string
+          github_comment_identifier: number
+          github_pull_request_id: string
+          id: string
+          updated_at: string
+        }
+        Insert: {
+          created_at?: string
+          github_comment_identifier: number
+          github_pull_request_id: string
+          id?: string
+          updated_at: string
+        }
+        Update: {
+          created_at?: string
+          github_comment_identifier?: number
+          github_pull_request_id?: string
+          id?: string
+          updated_at?: string
+        }
+        Relationships: [
+          {
+            foreignKeyName: 'github_pull_request_comments_github_pull_request_id_fkey'
+            columns: ['github_pull_request_id']
+            isOneToOne: true
+            referencedRelation: 'github_pull_requests'
+            referencedColumns: ['id']
+          },
+        ]
+      }
+      github_pull_requests: {
+        Row: {
+          created_at: string
+          id: string
+          pull_number: number
+          repository_id: string
+          updated_at: string
+        }
+        Insert: {
+          created_at?: string
+          id?: string
+          pull_number: number
+          repository_id: string
+          updated_at: string
+        }
+        Update: {
+          created_at?: string
+          id?: string
+          pull_number?: number
+          repository_id?: string
+          updated_at?: string
+        }
+        Relationships: [
+          {
+            foreignKeyName: 'github_pull_request_repository_id_fkey'
+            columns: ['repository_id']
+            isOneToOne: false
+            referencedRelation: 'github_repositories'
+            referencedColumns: ['id']
+          },
+        ]
+      }
+      github_repositories: {
+        Row: {
+          created_at: string
+          github_installation_identifier: number
+          github_repository_identifier: number
+          id: string
+          name: string
+          organization_id: string
+          owner: string
+          updated_at: string
+        }
+        Insert: {
+          created_at?: string
+          github_installation_identifier: number
+          github_repository_identifier: number
+          id?: string
+          name: string
+          organization_id: string
+          owner: string
+          updated_at: string
+        }
+        Update: {
+          created_at?: string
+          github_installation_identifier?: number
+          github_repository_identifier?: number
+          id?: string
+          name?: string
+          organization_id?: string
+          owner?: string
+          updated_at?: string
         }
         Relationships: [
           {
@@ -84,13 +190,10 @@
           id?: string
           invite_by_user_id: string
           invited_at?: string | null
->>>>>>> ea788966
           organization_id: string
           token?: string
         }
         Update: {
-<<<<<<< HEAD
-=======
           email?: string
           expired_at?: string
           id?: string
@@ -127,14 +230,12 @@
         Insert: {
           created_at?: string
           doc_file_path_id: string
->>>>>>> ea788966
-          id?: string
-          review_feedback_id?: string | null
-          knowledge_suggestion_id?: string | null
-          created_at?: string
-<<<<<<< HEAD
-          updated_at?: string
-=======
+          id?: string
+          knowledge_suggestion_id: string
+          updated_at: string
+        }
+        Update: {
+          created_at?: string
           doc_file_path_id?: string
           id?: string
           knowledge_suggestion_id?: string
@@ -197,29 +298,142 @@
           created_at?: string
           file_sha?: string | null
           id?: string
->>>>>>> ea788966
           organization_id?: string
-        }
-      }
-      knowledge_suggestions: {
-        Row: {
-          id: string
-          organization_id: string
-        }
-        Insert: {
-          id?: string
-          organization_id: string
-        }
-        Update: {
-          id?: string
+          path?: string
+          project_id?: string
+          reasoning?: string | null
+          title?: string
+          trace_id?: string | null
+          type?: Database['public']['Enums']['knowledge_type']
+          updated_at?: string
+        }
+        Relationships: [
+          {
+            foreignKeyName: 'knowledge_suggestion_project_id_fkey'
+            columns: ['project_id']
+            isOneToOne: false
+            referencedRelation: 'projects'
+            referencedColumns: ['id']
+          },
+          {
+            foreignKeyName: 'knowledge_suggestions_organization_id_fkey'
+            columns: ['organization_id']
+            isOneToOne: false
+            referencedRelation: 'organizations'
+            referencedColumns: ['id']
+          },
+        ]
+      }
+      migration_pull_request_mappings: {
+        Row: {
+          created_at: string
+          id: string
+          migration_id: string
+          pull_request_id: string
+          updated_at: string
+        }
+        Insert: {
+          created_at?: string
+          id?: string
+          migration_id: string
+          pull_request_id: string
+          updated_at: string
+        }
+        Update: {
+          created_at?: string
+          id?: string
+          migration_id?: string
+          pull_request_id?: string
+          updated_at?: string
+        }
+        Relationships: [
+          {
+            foreignKeyName: 'migration_pull_request_mapping_migration_id_fkey'
+            columns: ['migration_id']
+            isOneToOne: false
+            referencedRelation: 'migrations'
+            referencedColumns: ['id']
+          },
+          {
+            foreignKeyName: 'migration_pull_request_mapping_pull_request_id_fkey'
+            columns: ['pull_request_id']
+            isOneToOne: false
+            referencedRelation: 'github_pull_requests'
+            referencedColumns: ['id']
+          },
+        ]
+      }
+      migrations: {
+        Row: {
+          created_at: string
+          id: string
+          project_id: string
+          title: string
+          updated_at: string
+        }
+        Insert: {
+          created_at?: string
+          id?: string
+          project_id: string
+          title: string
+          updated_at: string
+        }
+        Update: {
+          created_at?: string
+          id?: string
+          project_id?: string
+          title?: string
+          updated_at?: string
+        }
+        Relationships: [
+          {
+            foreignKeyName: 'migration_project_id_fkey'
+            columns: ['project_id']
+            isOneToOne: false
+            referencedRelation: 'projects'
+            referencedColumns: ['id']
+          },
+        ]
+      }
+      organization_members: {
+        Row: {
+          id: string
+          joined_at: string | null
+          organization_id: string
+          user_id: string
+        }
+        Insert: {
+          id?: string
+          joined_at?: string | null
+          organization_id: string
+          user_id: string
+        }
+        Update: {
+          id?: string
+          joined_at?: string | null
           organization_id?: string
-        }
+          user_id?: string
+        }
+        Relationships: [
+          {
+            foreignKeyName: 'organization_member_organization_id_fkey'
+            columns: ['organization_id']
+            isOneToOne: false
+            referencedRelation: 'organizations'
+            referencedColumns: ['id']
+          },
+          {
+            foreignKeyName: 'organization_member_user_id_fkey'
+            columns: ['user_id']
+            isOneToOne: false
+            referencedRelation: 'users'
+            referencedColumns: ['id']
+          },
+        ]
       }
       organizations: {
         Row: {
           id: string
-<<<<<<< HEAD
-=======
           name: string
         }
         Insert: {
@@ -440,6 +654,7 @@
           created_at: string
           id: string
           knowledge_suggestion_id: string | null
+          organization_id: string
           review_feedback_id: string | null
           updated_at: string
         }
@@ -447,6 +662,7 @@
           created_at?: string
           id?: string
           knowledge_suggestion_id?: string | null
+          organization_id: string
           review_feedback_id?: string | null
           updated_at: string
         }
@@ -454,6 +670,7 @@
           created_at?: string
           id?: string
           knowledge_suggestion_id?: string | null
+          organization_id?: string
           review_feedback_id?: string | null
           updated_at?: string
         }
@@ -470,6 +687,13 @@
             columns: ['review_feedback_id']
             isOneToOne: false
             referencedRelation: 'review_feedbacks'
+            referencedColumns: ['id']
+          },
+          {
+            foreignKeyName: 'review_feedback_knowledge_suggestion_mappings_organization_id_f'
+            columns: ['organization_id']
+            isOneToOne: false
+            referencedRelation: 'organizations'
             referencedColumns: ['id']
           },
         ]
@@ -529,11 +753,33 @@
           review_feedback_id: string
           snippet: string
           updated_at: string
->>>>>>> ea788966
-        }
-      }
-<<<<<<< HEAD
-=======
+        }
+        Insert: {
+          created_at?: string
+          filename: string
+          id?: string
+          review_feedback_id: string
+          snippet: string
+          updated_at: string
+        }
+        Update: {
+          created_at?: string
+          filename?: string
+          id?: string
+          review_feedback_id?: string
+          snippet?: string
+          updated_at?: string
+        }
+        Relationships: [
+          {
+            foreignKeyName: 'review_suggestion_snippet_review_feedback_id_fkey'
+            columns: ['review_feedback_id']
+            isOneToOne: false
+            referencedRelation: 'review_feedbacks'
+            referencedColumns: ['id']
+          },
+        ]
+      }
       schema_file_paths: {
         Row: {
           created_at: string
@@ -690,7 +936,63 @@
 > = DefaultSchemaTableNameOrOptions extends { schema: keyof Database }
   ? Database[DefaultSchemaTableNameOrOptions['schema']]['Tables'][TableName] extends {
       Update: infer U
->>>>>>> ea788966
-    }
+    }
+    ? U
+    : never
+  : DefaultSchemaTableNameOrOptions extends keyof DefaultSchema['Tables']
+    ? DefaultSchema['Tables'][DefaultSchemaTableNameOrOptions] extends {
+        Update: infer U
+      }
+      ? U
+      : never
+    : never
+
+export type Enums<
+  DefaultSchemaEnumNameOrOptions extends
+    | keyof DefaultSchema['Enums']
+    | { schema: keyof Database },
+  EnumName extends DefaultSchemaEnumNameOrOptions extends {
+    schema: keyof Database
   }
-}+    ? keyof Database[DefaultSchemaEnumNameOrOptions['schema']]['Enums']
+    : never = never,
+> = DefaultSchemaEnumNameOrOptions extends { schema: keyof Database }
+  ? Database[DefaultSchemaEnumNameOrOptions['schema']]['Enums'][EnumName]
+  : DefaultSchemaEnumNameOrOptions extends keyof DefaultSchema['Enums']
+    ? DefaultSchema['Enums'][DefaultSchemaEnumNameOrOptions]
+    : never
+
+export type CompositeTypes<
+  PublicCompositeTypeNameOrOptions extends
+    | keyof DefaultSchema['CompositeTypes']
+    | { schema: keyof Database },
+  CompositeTypeName extends PublicCompositeTypeNameOrOptions extends {
+    schema: keyof Database
+  }
+    ? keyof Database[PublicCompositeTypeNameOrOptions['schema']]['CompositeTypes']
+    : never = never,
+> = PublicCompositeTypeNameOrOptions extends { schema: keyof Database }
+  ? Database[PublicCompositeTypeNameOrOptions['schema']]['CompositeTypes'][CompositeTypeName]
+  : PublicCompositeTypeNameOrOptions extends keyof DefaultSchema['CompositeTypes']
+    ? DefaultSchema['CompositeTypes'][PublicCompositeTypeNameOrOptions]
+    : never
+
+export const Constants = {
+  graphql_public: {
+    Enums: {},
+  },
+  public: {
+    Enums: {
+      category_enum: [
+        'MIGRATION_SAFETY',
+        'DATA_INTEGRITY',
+        'PERFORMANCE_IMPACT',
+        'PROJECT_RULES_CONSISTENCY',
+        'SECURITY_OR_SCALABILITY',
+      ],
+      knowledge_type: ['SCHEMA', 'DOCS'],
+      schema_format_enum: ['schemarb', 'postgres', 'prisma', 'tbls'],
+      severity_enum: ['CRITICAL', 'WARNING', 'POSITIVE', 'QUESTION'],
+    },
+  },
+} as const