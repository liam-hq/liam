

SET statement_timeout = 0;
SET lock_timeout = 0;
SET idle_in_transaction_session_timeout = 0;
SET client_encoding = 'UTF8';
SET standard_conforming_strings = on;
SELECT pg_catalog.set_config('search_path', '', false);
SET check_function_bodies = false;
SET xmloption = content;
SET client_min_messages = warning;
SET row_security = off;


CREATE EXTENSION IF NOT EXISTS "pg_net" WITH SCHEMA "extensions";






COMMENT ON SCHEMA "public" IS 'standard public schema';



CREATE EXTENSION IF NOT EXISTS "pg_graphql" WITH SCHEMA "graphql";






CREATE EXTENSION IF NOT EXISTS "pg_stat_statements" WITH SCHEMA "extensions";






CREATE EXTENSION IF NOT EXISTS "pgcrypto" WITH SCHEMA "extensions";






CREATE EXTENSION IF NOT EXISTS "pgjwt" WITH SCHEMA "extensions";






CREATE EXTENSION IF NOT EXISTS "supabase_vault" WITH SCHEMA "vault";






CREATE EXTENSION IF NOT EXISTS "uuid-ossp" WITH SCHEMA "extensions";






CREATE TYPE "public"."category_enum" AS ENUM (
    'MIGRATION_SAFETY',
    'DATA_INTEGRITY',
    'PERFORMANCE_IMPACT',
    'PROJECT_RULES_CONSISTENCY',
    'SECURITY_OR_SCALABILITY'
);


ALTER TYPE "public"."category_enum" OWNER TO "postgres";


CREATE TYPE "public"."knowledge_type" AS ENUM (
    'SCHEMA',
    'DOCS'
);


ALTER TYPE "public"."knowledge_type" OWNER TO "postgres";


CREATE TYPE "public"."schema_format_enum" AS ENUM (
    'schemarb',
    'postgres',
    'prisma',
    'tbls'
);


ALTER TYPE "public"."schema_format_enum" OWNER TO "postgres";


CREATE TYPE "public"."severity_enum" AS ENUM (
    'CRITICAL',
    'WARNING',
    'POSITIVE',
    'QUESTION'
);


ALTER TYPE "public"."severity_enum" OWNER TO "postgres";


CREATE OR REPLACE FUNCTION "public"."accept_invitation"("p_token" "uuid") RETURNS "jsonb"
    LANGUAGE "plpgsql" SECURITY DEFINER
    AS $$
declare
  v_user_id uuid;
  v_organization_id uuid;
  v_invitation_id uuid;
  v_result jsonb;
begin
  -- Start transaction
  begin
    v_user_id := auth.uid();

    -- Verify the invitation exists
    select
      i.id, i.organization_id into v_invitation_id, v_organization_id
    from invitations i
    join
      auth.users au on lower(i.email) = lower(au.email)
    where
      i.token = p_token
      and au.id = v_user_id
      and au.email_confirmed_at is not null
      and current_timestamp < i.expired_at
    limit 1;

    if v_invitation_id is null then
      v_result := jsonb_build_object(
        'success', false,
        'organizationId', null,
        'error', 'Invitation not found or already accepted'
      );
      return v_result;
    end if;

    -- Create organization member record
    insert into organization_members (
      user_id,
      organization_id,
      joined_at
    ) values (
      v_user_id,
      v_organization_id,
      current_timestamp
    );

    -- Delete the invitation
    delete from invitations
    where id = v_invitation_id;

    -- Return success
    v_result := jsonb_build_object(
      'success', true,
      'organizationId', v_organization_id,
      'error', null
    );
    return v_result;
  exception when others then
    -- Handle any errors
    v_result := jsonb_build_object(
      'success', false,
      'organizationId', null,
      'error', sqlerrm
    );
    return v_result;
  end;
end;
$$;


ALTER FUNCTION "public"."accept_invitation"("p_token" "uuid") OWNER TO "postgres";


CREATE OR REPLACE FUNCTION "public"."get_invitation_data"("p_token" "uuid") RETURNS "jsonb"
    LANGUAGE "plpgsql" SECURITY DEFINER
    AS $$
declare
  v_user_id uuid;
  v_organization_name text;
  v_result jsonb;
begin
  -- Start transaction
  begin
    v_user_id := auth.uid();

    select 
      o.name into v_organization_name
    from 
      invitations i
    join 
      organizations o on i.organization_id = o.id
    join 
      auth.users au on lower(i.email) = lower(au.email)
    where 
      i.token = p_token
      and au.id = v_user_id
      and au.email_confirmed_at is not null
      and current_timestamp < i.expired_at
    limit 1;

    v_result := jsonb_build_object(
      'organizationName', v_organization_name
    );
    return v_result;
  end;
end;
$$;


ALTER FUNCTION "public"."get_invitation_data"("p_token" "uuid") OWNER TO "postgres";


CREATE OR REPLACE FUNCTION "public"."handle_new_user"() RETURNS "trigger"
    LANGUAGE "plpgsql" SECURITY DEFINER
    SET "search_path" TO ''
    AS $$
BEGIN
  INSERT INTO public."users" (id, name, email)
  VALUES (
    NEW.id, 
    COALESCE(NEW.raw_user_meta_data->>'name', NEW.email),
    NEW.email
  );
  RETURN NEW;
END;
$$;


ALTER FUNCTION "public"."handle_new_user"() OWNER TO "postgres";


CREATE OR REPLACE FUNCTION "public"."invite_organization_member"("p_email" "text", "p_organization_id" "uuid") RETURNS "jsonb"
    LANGUAGE "plpgsql"
    AS $$
declare
  v_is_member boolean;
  v_invite_by_user_id uuid;
  v_existing_invite_id uuid;
  v_new_token uuid;
  v_result jsonb;
begin
  -- Start transaction
  begin
    v_invite_by_user_id := auth.uid();

    -- Check inviter is a valid user
    if not exists (
      select 1
      from organization_members om
      where om.user_id = v_invite_by_user_id
      and om.organization_id = p_organization_id
    ) then
      v_result := jsonb_build_object(
        'success', false,
        'invitation_token', null,
        'error', 'inviter user does not exist'
      );
      return v_result;
    end if;

    -- Check if user is already a member
    select exists(
      select 1
      from organization_members om
      join users u on om.user_id = u.id
      where om.organization_id = p_organization_id
      and lower(u.email) = lower(p_email)
    ) into v_is_member;
    
    if v_is_member then
      v_result := jsonb_build_object(
        'success', false,
        'invitation_token', null,
        'error', 'this user is already a member of the organization'
      );
      return v_result;
    end if;
    
    v_new_token := gen_random_uuid();

    -- Check if invitation already exists
    select id into v_existing_invite_id
    from invitations
    where organization_id = p_organization_id
    and lower(email) = lower(p_email)
    limit 1;
    
    -- If invitation exists, update it
    if v_existing_invite_id is not null then
      update invitations
      set invited_at = current_timestamp,
      expired_at = current_timestamp + interval '7 days',
      invite_by_user_id = v_invite_by_user_id,
      token = v_new_token
      where id = v_existing_invite_id;
      
      v_result := jsonb_build_object(
        'success', true,
        'invitation_token', v_new_token,
        'error', null
      );
    else
      -- Create new invitation
      insert into invitations (
        organization_id,
        email,
        invited_at,
        expired_at,
        invite_by_user_id,
        token
      ) values (
        p_organization_id,
        lower(p_email),
        current_timestamp,
        current_timestamp + interval '7 days',
        v_invite_by_user_id,
        v_new_token
      );
      
      v_result := jsonb_build_object(
        'success', true,
        'invitation_token', v_new_token,
        'error', null
      );
    end if;
    
    -- Commit transaction
    return v_result;
  exception when others then
    -- Handle any errors
    v_result := jsonb_build_object(
      'success', false,
      'invitation_token', null,
      'error', sqlerrm
    );
    return v_result;
  end;
end;
$$;


ALTER FUNCTION "public"."invite_organization_member"("p_email" "text", "p_organization_id" "uuid") OWNER TO "postgres";


CREATE OR REPLACE FUNCTION "public"."prevent_delete_last_organization_member"() RETURNS "trigger"
    LANGUAGE "plpgsql"
    AS $$
BEGIN
  -- Check if this is the last member in the organization
  IF (SELECT COUNT(*) FROM organization_members WHERE organization_id = OLD.organization_id) <= 1 THEN
    RAISE EXCEPTION 'Cannot remove the last member of an organization';
  END IF;

  -- If not the last member, allow the deletion
  RETURN OLD;
END;
$$;


ALTER FUNCTION "public"."prevent_delete_last_organization_member"() OWNER TO "postgres";


CREATE OR REPLACE FUNCTION "public"."set_doc_file_paths_organization_id"() RETURNS "trigger"
    LANGUAGE "plpgsql" SECURITY DEFINER
    AS $$
BEGIN
  NEW.organization_id := (
    SELECT "organization_id" 
    FROM "public"."projects" 
    WHERE "id" = NEW.project_id
  );
  RETURN NEW;
END;
$$;


ALTER FUNCTION "public"."set_doc_file_paths_organization_id"() OWNER TO "postgres";


CREATE OR REPLACE FUNCTION "public"."set_github_pull_request_comments_organization_id"() RETURNS "trigger"
    LANGUAGE "plpgsql" SECURITY DEFINER
    AS $$
BEGIN
  NEW.organization_id := (
    SELECT pr."organization_id" 
    FROM "public"."github_pull_requests" pr
    WHERE pr."id" = NEW.github_pull_request_id
  );
  RETURN NEW;
END;
$$;


ALTER FUNCTION "public"."set_github_pull_request_comments_organization_id"() OWNER TO "postgres";


CREATE OR REPLACE FUNCTION "public"."set_github_pull_requests_organization_id"() RETURNS "trigger"
    LANGUAGE "plpgsql" SECURITY DEFINER
    AS $$
BEGIN
  NEW.organization_id := (
    SELECT "organization_id" 
    FROM "public"."github_repositories" 
    WHERE "id" = NEW.repository_id
  );
  RETURN NEW;
END;
$$;


ALTER FUNCTION "public"."set_github_pull_requests_organization_id"() OWNER TO "postgres";


CREATE OR REPLACE FUNCTION "public"."set_knowledge_suggestions_organization_id"() RETURNS "trigger"
    LANGUAGE "plpgsql" SECURITY DEFINER
    AS $$
BEGIN
  NEW.organization_id := (
    SELECT "organization_id" 
    FROM "public"."projects" 
    WHERE "id" = NEW.project_id
  );
  RETURN NEW;
END;
$$;


ALTER FUNCTION "public"."set_knowledge_suggestions_organization_id"() OWNER TO "postgres";


<<<<<<< HEAD
CREATE OR REPLACE FUNCTION "public"."set_migration_pull_request_mappings_organization_id"() RETURNS "trigger"
=======
CREATE OR REPLACE FUNCTION "public"."set_migrations_organization_id"() RETURNS "trigger"
>>>>>>> c27b6f01
    LANGUAGE "plpgsql" SECURITY DEFINER
    AS $$
BEGIN
  NEW.organization_id := (
    SELECT "organization_id" 
<<<<<<< HEAD
    FROM "public"."github_pull_requests" 
    WHERE "id" = NEW.pull_request_id
=======
    FROM "public"."projects" 
    WHERE "id" = NEW.project_id
>>>>>>> c27b6f01
  );
  RETURN NEW;
END;
$$;


<<<<<<< HEAD
ALTER FUNCTION "public"."set_migration_pull_request_mappings_organization_id"() OWNER TO "postgres";
=======
ALTER FUNCTION "public"."set_migrations_organization_id"() OWNER TO "postgres";


CREATE OR REPLACE FUNCTION "public"."set_overall_review_knowledge_suggestion_mappings_organization_i"() RETURNS "trigger"
    LANGUAGE "plpgsql" SECURITY DEFINER
    AS $$
BEGIN
  NEW.organization_id := (
    SELECT "organization_id" 
    FROM "public"."knowledge_suggestions" 
    WHERE "id" = NEW.knowledge_suggestion_id
  );
  RETURN NEW;
END;
$$;


ALTER FUNCTION "public"."set_overall_review_knowledge_suggestion_mappings_organization_i"() OWNER TO "postgres";


CREATE OR REPLACE FUNCTION "public"."set_project_repository_mappings_organization_id"() RETURNS "trigger"
    LANGUAGE "plpgsql" SECURITY DEFINER
    AS $$
BEGIN
  NEW.organization_id := (
    SELECT "organization_id" 
    FROM "public"."projects" 
    WHERE "id" = NEW.project_id
  );
  RETURN NEW;
END;
$$;


ALTER FUNCTION "public"."set_project_repository_mappings_organization_id"() OWNER TO "postgres";


CREATE OR REPLACE FUNCTION "public"."set_schema_file_paths_organization_id"() RETURNS "trigger"
    LANGUAGE "plpgsql" SECURITY DEFINER
    AS $$
BEGIN
  NEW.organization_id := (
    SELECT "organization_id" 
    FROM "public"."projects" 
    WHERE "id" = NEW.project_id
  );
  RETURN NEW;
END;
$$;


ALTER FUNCTION "public"."set_schema_file_paths_organization_id"() OWNER TO "postgres";
>>>>>>> c27b6f01


CREATE OR REPLACE FUNCTION "public"."sync_existing_users"() RETURNS "void"
    LANGUAGE "plpgsql" SECURITY DEFINER
    AS $$
BEGIN
  INSERT INTO public."users" (id, name, email)
  SELECT 
    au.id,
    COALESCE(au.raw_user_meta_data->>'name', au.email),
    au.email
  FROM auth.users au
  LEFT JOIN public."users" pu ON au.id = pu.id
  WHERE pu.id IS NULL;
END;
$$;


ALTER FUNCTION "public"."sync_existing_users"() OWNER TO "postgres";

SET default_tablespace = '';

SET default_table_access_method = "heap";


CREATE TABLE IF NOT EXISTS "public"."doc_file_paths" (
    "id" "uuid" DEFAULT "gen_random_uuid"() NOT NULL,
    "path" "text" NOT NULL,
    "is_review_enabled" boolean DEFAULT true NOT NULL,
    "project_id" "uuid" NOT NULL,
    "created_at" timestamp(3) with time zone DEFAULT CURRENT_TIMESTAMP NOT NULL,
    "updated_at" timestamp(3) with time zone NOT NULL,
    "organization_id" "uuid" NOT NULL
);


ALTER TABLE "public"."doc_file_paths" OWNER TO "postgres";


CREATE TABLE IF NOT EXISTS "public"."github_pull_request_comments" (
    "id" "uuid" DEFAULT "gen_random_uuid"() NOT NULL,
    "github_pull_request_id" "uuid" NOT NULL,
    "github_comment_identifier" bigint NOT NULL,
    "created_at" timestamp(3) with time zone DEFAULT CURRENT_TIMESTAMP NOT NULL,
    "updated_at" timestamp(3) with time zone NOT NULL,
    "organization_id" "uuid" NOT NULL
);


ALTER TABLE "public"."github_pull_request_comments" OWNER TO "postgres";


CREATE TABLE IF NOT EXISTS "public"."github_pull_requests" (
    "id" "uuid" DEFAULT "gen_random_uuid"() NOT NULL,
    "pull_number" bigint NOT NULL,
    "created_at" timestamp(3) with time zone DEFAULT CURRENT_TIMESTAMP NOT NULL,
    "updated_at" timestamp(3) with time zone NOT NULL,
    "repository_id" "uuid" NOT NULL,
    "organization_id" "uuid" NOT NULL
);


ALTER TABLE "public"."github_pull_requests" OWNER TO "postgres";


CREATE TABLE IF NOT EXISTS "public"."github_repositories" (
    "id" "uuid" DEFAULT "gen_random_uuid"() NOT NULL,
    "name" "text" NOT NULL,
    "owner" "text" NOT NULL,
    "github_installation_identifier" integer NOT NULL,
    "created_at" timestamp(3) with time zone DEFAULT CURRENT_TIMESTAMP NOT NULL,
    "updated_at" timestamp(3) with time zone NOT NULL,
    "github_repository_identifier" integer NOT NULL,
    "organization_id" "uuid" NOT NULL
);


ALTER TABLE "public"."github_repositories" OWNER TO "postgres";


CREATE TABLE IF NOT EXISTS "public"."invitations" (
    "id" "uuid" DEFAULT "gen_random_uuid"() NOT NULL,
    "email" "text" NOT NULL,
    "invite_by_user_id" "uuid" NOT NULL,
    "organization_id" "uuid" NOT NULL,
    "invited_at" timestamp with time zone DEFAULT CURRENT_TIMESTAMP,
    "token" "uuid" DEFAULT "gen_random_uuid"() NOT NULL,
    "expired_at" timestamp(3) with time zone DEFAULT CURRENT_TIMESTAMP NOT NULL
);


ALTER TABLE "public"."invitations" OWNER TO "postgres";


CREATE TABLE IF NOT EXISTS "public"."knowledge_suggestion_doc_mappings" (
    "id" "uuid" DEFAULT "gen_random_uuid"() NOT NULL,
    "knowledge_suggestion_id" "uuid" NOT NULL,
    "doc_file_path_id" "uuid" NOT NULL,
    "created_at" timestamp(3) with time zone DEFAULT CURRENT_TIMESTAMP NOT NULL,
    "updated_at" timestamp(3) with time zone NOT NULL
);


ALTER TABLE "public"."knowledge_suggestion_doc_mappings" OWNER TO "postgres";


CREATE TABLE IF NOT EXISTS "public"."knowledge_suggestions" (
    "id" "uuid" DEFAULT "gen_random_uuid"() NOT NULL,
    "type" "public"."knowledge_type" NOT NULL,
    "title" "text" NOT NULL,
    "path" "text" NOT NULL,
    "content" "text" NOT NULL,
    "file_sha" "text",
    "project_id" "uuid" NOT NULL,
    "approved_at" timestamp(3) with time zone,
    "created_at" timestamp(3) with time zone DEFAULT CURRENT_TIMESTAMP NOT NULL,
    "updated_at" timestamp(3) with time zone NOT NULL,
    "branch_name" "text" NOT NULL,
    "trace_id" "text",
    "reasoning" "text" DEFAULT ''::"text",
    "organization_id" "uuid" NOT NULL
);


ALTER TABLE "public"."knowledge_suggestions" OWNER TO "postgres";


CREATE TABLE IF NOT EXISTS "public"."migration_pull_request_mappings" (
    "id" "uuid" DEFAULT "gen_random_uuid"() NOT NULL,
    "migration_id" "uuid" NOT NULL,
    "pull_request_id" "uuid" NOT NULL,
    "created_at" timestamp(3) with time zone DEFAULT CURRENT_TIMESTAMP NOT NULL,
    "updated_at" timestamp(3) with time zone NOT NULL,
    "organization_id" "uuid" NOT NULL
);


ALTER TABLE "public"."migration_pull_request_mappings" OWNER TO "postgres";


CREATE TABLE IF NOT EXISTS "public"."migrations" (
    "id" "uuid" DEFAULT "gen_random_uuid"() NOT NULL,
    "title" "text" NOT NULL,
    "created_at" timestamp(3) with time zone DEFAULT CURRENT_TIMESTAMP NOT NULL,
    "updated_at" timestamp(3) with time zone NOT NULL,
    "project_id" "uuid" NOT NULL,
    "organization_id" "uuid" NOT NULL
);


ALTER TABLE "public"."migrations" OWNER TO "postgres";


CREATE TABLE IF NOT EXISTS "public"."organization_members" (
    "id" "uuid" DEFAULT "gen_random_uuid"() NOT NULL,
    "user_id" "uuid" NOT NULL,
    "organization_id" "uuid" NOT NULL,
    "joined_at" timestamp with time zone DEFAULT CURRENT_TIMESTAMP
);


ALTER TABLE "public"."organization_members" OWNER TO "postgres";


CREATE TABLE IF NOT EXISTS "public"."organizations" (
    "id" "uuid" DEFAULT "gen_random_uuid"() NOT NULL,
    "name" "text" NOT NULL
);


ALTER TABLE "public"."organizations" OWNER TO "postgres";


CREATE TABLE IF NOT EXISTS "public"."overall_review_knowledge_suggestion_mappings" (
    "id" "uuid" DEFAULT "gen_random_uuid"() NOT NULL,
    "overall_review_id" "uuid" NOT NULL,
    "knowledge_suggestion_id" "uuid" NOT NULL,
    "created_at" timestamp(3) with time zone DEFAULT CURRENT_TIMESTAMP NOT NULL,
    "updated_at" timestamp(3) with time zone NOT NULL,
    "organization_id" "uuid" NOT NULL
);


ALTER TABLE "public"."overall_review_knowledge_suggestion_mappings" OWNER TO "postgres";


CREATE TABLE IF NOT EXISTS "public"."overall_reviews" (
    "id" "uuid" DEFAULT "gen_random_uuid"() NOT NULL,
    "review_comment" "text",
    "reviewed_at" timestamp(3) with time zone DEFAULT CURRENT_TIMESTAMP NOT NULL,
    "created_at" timestamp(3) with time zone DEFAULT CURRENT_TIMESTAMP NOT NULL,
    "updated_at" timestamp(3) with time zone NOT NULL,
    "branch_name" "text" NOT NULL,
    "trace_id" "text",
    "migration_id" "uuid" NOT NULL
);


ALTER TABLE "public"."overall_reviews" OWNER TO "postgres";


CREATE TABLE IF NOT EXISTS "public"."project_repository_mappings" (
    "id" "uuid" DEFAULT "gen_random_uuid"() NOT NULL,
    "project_id" "uuid" NOT NULL,
    "repository_id" "uuid" NOT NULL,
    "created_at" timestamp(3) with time zone DEFAULT CURRENT_TIMESTAMP NOT NULL,
    "updated_at" timestamp(3) with time zone NOT NULL,
    "organization_id" "uuid" NOT NULL
);


ALTER TABLE "public"."project_repository_mappings" OWNER TO "postgres";


CREATE TABLE IF NOT EXISTS "public"."projects" (
    "id" "uuid" DEFAULT "gen_random_uuid"() NOT NULL,
    "name" "text" NOT NULL,
    "created_at" timestamp(3) with time zone DEFAULT CURRENT_TIMESTAMP NOT NULL,
    "updated_at" timestamp(3) with time zone NOT NULL,
    "organization_id" "uuid"
);


ALTER TABLE "public"."projects" OWNER TO "postgres";


CREATE TABLE IF NOT EXISTS "public"."review_feedback_comments" (
    "id" "uuid" DEFAULT "gen_random_uuid"() NOT NULL,
    "review_feedback_id" "uuid" NOT NULL,
    "user_id" "uuid" NOT NULL,
    "content" "text" NOT NULL,
    "created_at" timestamp(3) with time zone DEFAULT CURRENT_TIMESTAMP NOT NULL,
    "updated_at" timestamp(3) with time zone NOT NULL
);


ALTER TABLE "public"."review_feedback_comments" OWNER TO "postgres";


CREATE TABLE IF NOT EXISTS "public"."review_feedback_knowledge_suggestion_mappings" (
    "id" "uuid" DEFAULT "gen_random_uuid"() NOT NULL,
    "review_feedback_id" "uuid",
    "knowledge_suggestion_id" "uuid",
    "created_at" timestamp(3) with time zone DEFAULT CURRENT_TIMESTAMP NOT NULL,
    "updated_at" timestamp(3) with time zone NOT NULL
);


ALTER TABLE "public"."review_feedback_knowledge_suggestion_mappings" OWNER TO "postgres";


CREATE TABLE IF NOT EXISTS "public"."review_feedbacks" (
    "id" "uuid" DEFAULT "gen_random_uuid"() NOT NULL,
    "overall_review_id" "uuid" NOT NULL,
    "category" "public"."category_enum" NOT NULL,
    "severity" "public"."severity_enum" NOT NULL,
    "description" "text" NOT NULL,
    "created_at" timestamp(3) with time zone DEFAULT CURRENT_TIMESTAMP NOT NULL,
    "updated_at" timestamp(3) with time zone NOT NULL,
    "suggestion" "text" NOT NULL,
    "resolved_at" timestamp(3) with time zone,
    "resolution_comment" "text"
);


ALTER TABLE "public"."review_feedbacks" OWNER TO "postgres";


CREATE TABLE IF NOT EXISTS "public"."review_suggestion_snippets" (
    "id" "uuid" DEFAULT "gen_random_uuid"() NOT NULL,
    "review_feedback_id" "uuid" NOT NULL,
    "filename" "text" NOT NULL,
    "snippet" "text" NOT NULL,
    "created_at" timestamp(3) with time zone DEFAULT CURRENT_TIMESTAMP NOT NULL,
    "updated_at" timestamp(3) with time zone NOT NULL
);


ALTER TABLE "public"."review_suggestion_snippets" OWNER TO "postgres";


CREATE TABLE IF NOT EXISTS "public"."schema_file_paths" (
    "id" "uuid" DEFAULT "gen_random_uuid"() NOT NULL,
    "path" "text" NOT NULL,
    "project_id" "uuid" NOT NULL,
    "created_at" timestamp(3) with time zone DEFAULT CURRENT_TIMESTAMP NOT NULL,
    "updated_at" timestamp(3) with time zone NOT NULL,
    "format" "public"."schema_format_enum" NOT NULL,
    "organization_id" "uuid" NOT NULL
);


ALTER TABLE "public"."schema_file_paths" OWNER TO "postgres";


CREATE TABLE IF NOT EXISTS "public"."users" (
    "id" "uuid" NOT NULL,
    "name" "text" NOT NULL,
    "email" "text" NOT NULL
);


ALTER TABLE "public"."users" OWNER TO "postgres";


ALTER TABLE ONLY "public"."doc_file_paths"
    ADD CONSTRAINT "github_doc_file_path_pkey" PRIMARY KEY ("id");



ALTER TABLE ONLY "public"."github_pull_request_comments"
    ADD CONSTRAINT "github_pull_request_comments_github_comment_identifier_key" UNIQUE ("github_comment_identifier");



ALTER TABLE ONLY "public"."github_pull_request_comments"
    ADD CONSTRAINT "github_pull_request_comments_github_pull_request_id_key" UNIQUE ("github_pull_request_id");



ALTER TABLE ONLY "public"."github_pull_request_comments"
    ADD CONSTRAINT "github_pull_request_comments_pkey" PRIMARY KEY ("id");



ALTER TABLE ONLY "public"."github_repositories"
    ADD CONSTRAINT "github_repository_github_repository_identifier_organization_id_" UNIQUE ("github_repository_identifier", "organization_id");



ALTER TABLE ONLY "public"."schema_file_paths"
    ADD CONSTRAINT "github_schema_file_path_pkey" PRIMARY KEY ("id");



ALTER TABLE ONLY "public"."invitations"
    ADD CONSTRAINT "invitations_pkey" PRIMARY KEY ("id");



ALTER TABLE ONLY "public"."invitations"
    ADD CONSTRAINT "invitations_token_key" UNIQUE ("token");



ALTER TABLE ONLY "public"."knowledge_suggestion_doc_mappings"
    ADD CONSTRAINT "knowledge_suggestion_doc_mapping_pkey" PRIMARY KEY ("id");



ALTER TABLE ONLY "public"."knowledge_suggestions"
    ADD CONSTRAINT "knowledge_suggestion_pkey" PRIMARY KEY ("id");



ALTER TABLE ONLY "public"."migrations"
    ADD CONSTRAINT "migration_pkey" PRIMARY KEY ("id");



ALTER TABLE ONLY "public"."migration_pull_request_mappings"
    ADD CONSTRAINT "migration_pull_request_mapping_migration_id_pull_request_id_key" UNIQUE ("migration_id", "pull_request_id");



ALTER TABLE ONLY "public"."migration_pull_request_mappings"
    ADD CONSTRAINT "migration_pull_request_mappings_pkey" PRIMARY KEY ("id");



ALTER TABLE ONLY "public"."organization_members"
    ADD CONSTRAINT "organization_member_pkey" PRIMARY KEY ("id");



ALTER TABLE ONLY "public"."organization_members"
    ADD CONSTRAINT "organization_member_user_id_organization_id_key" UNIQUE ("user_id", "organization_id");



ALTER TABLE ONLY "public"."organizations"
    ADD CONSTRAINT "organization_pkey" PRIMARY KEY ("id");



ALTER TABLE ONLY "public"."overall_review_knowledge_suggestion_mappings"
    ADD CONSTRAINT "overall_review_knowledge_suggestion_mapping_pkey" PRIMARY KEY ("id");



ALTER TABLE ONLY "public"."overall_reviews"
    ADD CONSTRAINT "overall_review_pkey" PRIMARY KEY ("id");



ALTER TABLE ONLY "public"."projects"
    ADD CONSTRAINT "project_pkey" PRIMARY KEY ("id");



ALTER TABLE ONLY "public"."project_repository_mappings"
    ADD CONSTRAINT "project_repository_mapping_pkey" PRIMARY KEY ("id");



ALTER TABLE ONLY "public"."github_pull_requests"
    ADD CONSTRAINT "pull_request_pkey" PRIMARY KEY ("id");



ALTER TABLE ONLY "public"."github_repositories"
    ADD CONSTRAINT "repository_pkey" PRIMARY KEY ("id");



ALTER TABLE ONLY "public"."review_feedback_comments"
    ADD CONSTRAINT "review_feedback_comment_pkey" PRIMARY KEY ("id");



ALTER TABLE ONLY "public"."review_feedbacks"
    ADD CONSTRAINT "review_feedback_pkey" PRIMARY KEY ("id");



ALTER TABLE ONLY "public"."review_suggestion_snippets"
    ADD CONSTRAINT "review_suggestion_snippet_pkey" PRIMARY KEY ("id");



ALTER TABLE ONLY "public"."users"
    ADD CONSTRAINT "user_email_key" UNIQUE ("email");



ALTER TABLE ONLY "public"."users"
    ADD CONSTRAINT "user_pkey" PRIMARY KEY ("id");



CREATE UNIQUE INDEX "doc_file_path_path_project_id_key" ON "public"."doc_file_paths" USING "btree" ("path", "project_id");



CREATE UNIQUE INDEX "github_pull_request_repository_id_pull_number_key" ON "public"."github_pull_requests" USING "btree" ("repository_id", "pull_number");



CREATE UNIQUE INDEX "github_repository_owner_name_key" ON "public"."github_repositories" USING "btree" ("owner", "name");



CREATE INDEX "idx_project_organization_id" ON "public"."projects" USING "btree" ("organization_id");



CREATE INDEX "idx_review_feedback_comment_review_feedback_id" ON "public"."review_feedback_comments" USING "btree" ("review_feedback_id");



CREATE INDEX "invitations_email_idx" ON "public"."invitations" USING "btree" ("email");



CREATE INDEX "invitations_organization_id_idx" ON "public"."invitations" USING "btree" ("organization_id");



CREATE UNIQUE INDEX "knowledge_suggestion_doc_mapping_unique_mapping" ON "public"."knowledge_suggestion_doc_mappings" USING "btree" ("knowledge_suggestion_id", "doc_file_path_id");



CREATE INDEX "organization_member_organization_id_idx" ON "public"."organization_members" USING "btree" ("organization_id");



CREATE INDEX "organization_member_user_id_idx" ON "public"."organization_members" USING "btree" ("user_id");



CREATE UNIQUE INDEX "overall_review_knowledge_suggestion_mapping_unique_mapping" ON "public"."overall_review_knowledge_suggestion_mappings" USING "btree" ("overall_review_id", "knowledge_suggestion_id");



CREATE UNIQUE INDEX "project_repository_mapping_project_id_repository_id_key" ON "public"."project_repository_mappings" USING "btree" ("project_id", "repository_id");



CREATE UNIQUE INDEX "schema_file_path_path_project_id_key" ON "public"."schema_file_paths" USING "btree" ("path", "project_id");



CREATE UNIQUE INDEX "schema_file_path_project_id_key" ON "public"."schema_file_paths" USING "btree" ("project_id");



CREATE OR REPLACE TRIGGER "check_last_organization_member" BEFORE DELETE ON "public"."organization_members" FOR EACH ROW EXECUTE FUNCTION "public"."prevent_delete_last_organization_member"();



COMMENT ON TRIGGER "check_last_organization_member" ON "public"."organization_members" IS 'Prevents deletion of the last member of an organization to ensure organizations always have at least one member';



CREATE OR REPLACE TRIGGER "set_doc_file_paths_organization_id_trigger" BEFORE INSERT OR UPDATE ON "public"."doc_file_paths" FOR EACH ROW EXECUTE FUNCTION "public"."set_doc_file_paths_organization_id"();



CREATE OR REPLACE TRIGGER "set_github_pull_request_comments_organization_id_trigger" BEFORE INSERT OR UPDATE ON "public"."github_pull_request_comments" FOR EACH ROW EXECUTE FUNCTION "public"."set_github_pull_request_comments_organization_id"();



CREATE OR REPLACE TRIGGER "set_github_pull_requests_organization_id_trigger" BEFORE INSERT OR UPDATE ON "public"."github_pull_requests" FOR EACH ROW EXECUTE FUNCTION "public"."set_github_pull_requests_organization_id"();



CREATE OR REPLACE TRIGGER "set_knowledge_suggestions_organization_id_trigger" BEFORE INSERT OR UPDATE ON "public"."knowledge_suggestions" FOR EACH ROW EXECUTE FUNCTION "public"."set_knowledge_suggestions_organization_id"();



<<<<<<< HEAD
CREATE OR REPLACE TRIGGER "set_migration_pull_request_mappings_organization_id_trigger" BEFORE INSERT OR UPDATE ON "public"."migration_pull_request_mappings" FOR EACH ROW EXECUTE FUNCTION "public"."set_migration_pull_request_mappings_organization_id"();
=======
CREATE OR REPLACE TRIGGER "set_migrations_organization_id_trigger" BEFORE INSERT OR UPDATE ON "public"."migrations" FOR EACH ROW EXECUTE FUNCTION "public"."set_migrations_organization_id"();



CREATE OR REPLACE TRIGGER "set_overall_review_knowledge_suggestion_mappings_organization_i" BEFORE INSERT OR UPDATE ON "public"."overall_review_knowledge_suggestion_mappings" FOR EACH ROW EXECUTE FUNCTION "public"."set_overall_review_knowledge_suggestion_mappings_organization_i"();



CREATE OR REPLACE TRIGGER "set_project_repository_mappings_organization_id_trigger" BEFORE INSERT OR UPDATE ON "public"."project_repository_mappings" FOR EACH ROW EXECUTE FUNCTION "public"."set_project_repository_mappings_organization_id"();



CREATE OR REPLACE TRIGGER "set_schema_file_paths_organization_id_trigger" BEFORE INSERT OR UPDATE ON "public"."schema_file_paths" FOR EACH ROW EXECUTE FUNCTION "public"."set_schema_file_paths_organization_id"();



ALTER TABLE ONLY "public"."doc_file_paths"
    ADD CONSTRAINT "doc_file_paths_organization_id_fkey" FOREIGN KEY ("organization_id") REFERENCES "public"."organizations"("id") ON UPDATE CASCADE ON DELETE RESTRICT;
>>>>>>> c27b6f01



ALTER TABLE ONLY "public"."doc_file_paths"
    ADD CONSTRAINT "github_doc_file_path_project_id_fkey" FOREIGN KEY ("project_id") REFERENCES "public"."projects"("id") ON UPDATE CASCADE ON DELETE RESTRICT;



ALTER TABLE ONLY "public"."github_pull_request_comments"
    ADD CONSTRAINT "github_pull_request_comments_github_pull_request_id_fkey" FOREIGN KEY ("github_pull_request_id") REFERENCES "public"."github_pull_requests"("id") ON UPDATE CASCADE ON DELETE CASCADE;



ALTER TABLE ONLY "public"."github_pull_request_comments"
    ADD CONSTRAINT "github_pull_request_comments_organization_id_fkey" FOREIGN KEY ("organization_id") REFERENCES "public"."organizations"("id") ON UPDATE CASCADE ON DELETE RESTRICT;



ALTER TABLE ONLY "public"."github_pull_requests"
    ADD CONSTRAINT "github_pull_request_repository_id_fkey" FOREIGN KEY ("repository_id") REFERENCES "public"."github_repositories"("id") ON UPDATE CASCADE ON DELETE RESTRICT;



ALTER TABLE ONLY "public"."github_pull_requests"
    ADD CONSTRAINT "github_pull_requests_organization_id_fkey" FOREIGN KEY ("organization_id") REFERENCES "public"."organizations"("id") ON UPDATE CASCADE ON DELETE RESTRICT;



ALTER TABLE ONLY "public"."github_repositories"
    ADD CONSTRAINT "github_repositories_organization_id_fkey" FOREIGN KEY ("organization_id") REFERENCES "public"."organizations"("id") ON UPDATE CASCADE ON DELETE RESTRICT;



ALTER TABLE ONLY "public"."invitations"
    ADD CONSTRAINT "invitations_invite_by_user_id_fkey" FOREIGN KEY ("invite_by_user_id") REFERENCES "public"."users"("id") ON DELETE CASCADE;



ALTER TABLE ONLY "public"."invitations"
    ADD CONSTRAINT "invitations_organization_id_fkey" FOREIGN KEY ("organization_id") REFERENCES "public"."organizations"("id") ON DELETE CASCADE;



ALTER TABLE ONLY "public"."knowledge_suggestion_doc_mappings"
    ADD CONSTRAINT "knowledge_suggestion_doc_mapping_doc_file_path_id_fkey" FOREIGN KEY ("doc_file_path_id") REFERENCES "public"."doc_file_paths"("id") ON UPDATE CASCADE ON DELETE CASCADE;



ALTER TABLE ONLY "public"."knowledge_suggestion_doc_mappings"
    ADD CONSTRAINT "knowledge_suggestion_doc_mapping_knowledge_suggestion_id_fkey" FOREIGN KEY ("knowledge_suggestion_id") REFERENCES "public"."knowledge_suggestions"("id") ON UPDATE CASCADE ON DELETE CASCADE;



ALTER TABLE ONLY "public"."knowledge_suggestions"
    ADD CONSTRAINT "knowledge_suggestion_project_id_fkey" FOREIGN KEY ("project_id") REFERENCES "public"."projects"("id") ON UPDATE CASCADE ON DELETE RESTRICT;



ALTER TABLE ONLY "public"."knowledge_suggestions"
    ADD CONSTRAINT "knowledge_suggestions_organization_id_fkey" FOREIGN KEY ("organization_id") REFERENCES "public"."organizations"("id") ON UPDATE CASCADE ON DELETE RESTRICT;



ALTER TABLE ONLY "public"."migrations"
    ADD CONSTRAINT "migration_project_id_fkey" FOREIGN KEY ("project_id") REFERENCES "public"."projects"("id") ON UPDATE CASCADE ON DELETE RESTRICT;



ALTER TABLE ONLY "public"."migration_pull_request_mappings"
    ADD CONSTRAINT "migration_pull_request_mapping_migration_id_fkey" FOREIGN KEY ("migration_id") REFERENCES "public"."migrations"("id") ON UPDATE CASCADE ON DELETE CASCADE;



ALTER TABLE ONLY "public"."migration_pull_request_mappings"
    ADD CONSTRAINT "migration_pull_request_mapping_pull_request_id_fkey" FOREIGN KEY ("pull_request_id") REFERENCES "public"."github_pull_requests"("id") ON UPDATE CASCADE ON DELETE CASCADE;



<<<<<<< HEAD
ALTER TABLE ONLY "public"."migration_pull_request_mappings"
    ADD CONSTRAINT "migration_pull_request_mappings_organization_id_fkey" FOREIGN KEY ("organization_id") REFERENCES "public"."organizations"("id") ON UPDATE CASCADE ON DELETE RESTRICT;
=======
ALTER TABLE ONLY "public"."migrations"
    ADD CONSTRAINT "migrations_organization_id_fkey" FOREIGN KEY ("organization_id") REFERENCES "public"."organizations"("id") ON UPDATE CASCADE ON DELETE RESTRICT;
>>>>>>> c27b6f01



ALTER TABLE ONLY "public"."organization_members"
    ADD CONSTRAINT "organization_member_organization_id_fkey" FOREIGN KEY ("organization_id") REFERENCES "public"."organizations"("id") ON DELETE CASCADE;



ALTER TABLE ONLY "public"."organization_members"
    ADD CONSTRAINT "organization_member_user_id_fkey" FOREIGN KEY ("user_id") REFERENCES "public"."users"("id") ON DELETE CASCADE;



ALTER TABLE ONLY "public"."overall_review_knowledge_suggestion_mappings"
    ADD CONSTRAINT "overall_review_knowledge_suggestion_mapping_knowledge_suggestio" FOREIGN KEY ("knowledge_suggestion_id") REFERENCES "public"."knowledge_suggestions"("id") ON UPDATE CASCADE ON DELETE CASCADE;



ALTER TABLE ONLY "public"."overall_review_knowledge_suggestion_mappings"
    ADD CONSTRAINT "overall_review_knowledge_suggestion_mapping_overall_review_id_f" FOREIGN KEY ("overall_review_id") REFERENCES "public"."overall_reviews"("id") ON UPDATE CASCADE ON DELETE CASCADE;



ALTER TABLE ONLY "public"."overall_review_knowledge_suggestion_mappings"
    ADD CONSTRAINT "overall_review_knowledge_suggestion_mappings_organization_id_fk" FOREIGN KEY ("organization_id") REFERENCES "public"."organizations"("id") ON UPDATE CASCADE ON DELETE RESTRICT;



ALTER TABLE ONLY "public"."overall_reviews"
    ADD CONSTRAINT "overall_review_migration_id_fkey" FOREIGN KEY ("migration_id") REFERENCES "public"."migrations"("id") ON UPDATE CASCADE ON DELETE RESTRICT;



ALTER TABLE ONLY "public"."projects"
    ADD CONSTRAINT "project_organization_id_fkey" FOREIGN KEY ("organization_id") REFERENCES "public"."organizations"("id") ON UPDATE CASCADE ON DELETE CASCADE;



ALTER TABLE ONLY "public"."project_repository_mappings"
    ADD CONSTRAINT "project_repository_mapping_project_id_fkey" FOREIGN KEY ("project_id") REFERENCES "public"."projects"("id") ON UPDATE CASCADE ON DELETE RESTRICT;



ALTER TABLE ONLY "public"."project_repository_mappings"
    ADD CONSTRAINT "project_repository_mapping_repository_id_fkey" FOREIGN KEY ("repository_id") REFERENCES "public"."github_repositories"("id") ON UPDATE CASCADE ON DELETE RESTRICT;



ALTER TABLE ONLY "public"."project_repository_mappings"
    ADD CONSTRAINT "project_repository_mappings_organization_id_fkey" FOREIGN KEY ("organization_id") REFERENCES "public"."organizations"("id") ON UPDATE CASCADE ON DELETE RESTRICT;



ALTER TABLE ONLY "public"."review_feedback_comments"
    ADD CONSTRAINT "review_feedback_comment_review_feedback_id_fkey" FOREIGN KEY ("review_feedback_id") REFERENCES "public"."review_feedbacks"("id") ON UPDATE CASCADE ON DELETE CASCADE;



ALTER TABLE ONLY "public"."review_feedback_comments"
    ADD CONSTRAINT "review_feedback_comment_user_id_fkey" FOREIGN KEY ("user_id") REFERENCES "public"."users"("id") ON UPDATE CASCADE ON DELETE CASCADE;



ALTER TABLE ONLY "public"."review_feedback_knowledge_suggestion_mappings"
    ADD CONSTRAINT "review_feedback_knowledge_suggesti_knowledge_suggestion_id_fkey" FOREIGN KEY ("knowledge_suggestion_id") REFERENCES "public"."knowledge_suggestions"("id");



ALTER TABLE ONLY "public"."review_feedback_knowledge_suggestion_mappings"
    ADD CONSTRAINT "review_feedback_knowledge_suggestion_ma_review_feedback_id_fkey" FOREIGN KEY ("review_feedback_id") REFERENCES "public"."review_feedbacks"("id");



ALTER TABLE ONLY "public"."review_feedbacks"
    ADD CONSTRAINT "review_feedback_overall_review_id_fkey" FOREIGN KEY ("overall_review_id") REFERENCES "public"."overall_reviews"("id") ON UPDATE CASCADE ON DELETE RESTRICT;



ALTER TABLE ONLY "public"."review_suggestion_snippets"
    ADD CONSTRAINT "review_suggestion_snippet_review_feedback_id_fkey" FOREIGN KEY ("review_feedback_id") REFERENCES "public"."review_feedbacks"("id") ON UPDATE CASCADE ON DELETE CASCADE;



ALTER TABLE ONLY "public"."schema_file_paths"
    ADD CONSTRAINT "schema_file_path_project_id_fkey" FOREIGN KEY ("project_id") REFERENCES "public"."projects"("id") ON UPDATE CASCADE ON DELETE RESTRICT;



ALTER TABLE ONLY "public"."schema_file_paths"
    ADD CONSTRAINT "schema_file_paths_organization_id_fkey" FOREIGN KEY ("organization_id") REFERENCES "public"."organizations"("id") ON UPDATE CASCADE ON DELETE RESTRICT;



CREATE POLICY "authenticated_users_can_delete_org_projects" ON "public"."projects" FOR DELETE TO "authenticated" USING (("organization_id" IN ( SELECT "organization_members"."organization_id"
   FROM "public"."organization_members"
  WHERE ("organization_members"."user_id" = "auth"."uid"()))));



COMMENT ON POLICY "authenticated_users_can_delete_org_projects" ON "public"."projects" IS 'Authenticated users can only delete projects in organizations they are members of';



CREATE POLICY "authenticated_users_can_insert_org_doc_file_paths" ON "public"."doc_file_paths" FOR INSERT TO "authenticated" WITH CHECK (("organization_id" IN ( SELECT "organization_members"."organization_id"
   FROM "public"."organization_members"
  WHERE ("organization_members"."user_id" = "auth"."uid"()))));



COMMENT ON POLICY "authenticated_users_can_insert_org_doc_file_paths" ON "public"."doc_file_paths" IS 'Authenticated users can insert doc file paths for their organization';



CREATE POLICY "authenticated_users_can_insert_org_knowledge_suggestions" ON "public"."knowledge_suggestions" FOR INSERT TO "authenticated" WITH CHECK (("organization_id" IN ( SELECT "organization_members"."organization_id"
   FROM "public"."organization_members"
  WHERE ("organization_members"."user_id" = "auth"."uid"()))));



COMMENT ON POLICY "authenticated_users_can_insert_org_knowledge_suggestions" ON "public"."knowledge_suggestions" IS 'Authenticated users can only create knowledge suggestions in organizations they are members of';



CREATE POLICY "authenticated_users_can_insert_org_project_repository_mappings" ON "public"."project_repository_mappings" FOR INSERT TO "authenticated" WITH CHECK (("organization_id" IN ( SELECT "organization_members"."organization_id"
   FROM "public"."organization_members"
  WHERE ("organization_members"."user_id" = "auth"."uid"()))));



COMMENT ON POLICY "authenticated_users_can_insert_org_project_repository_mappings" ON "public"."project_repository_mappings" IS 'Authenticated users can only create project repository mappings in organizations they are members of';



CREATE POLICY "authenticated_users_can_insert_org_schema_file_paths" ON "public"."schema_file_paths" FOR INSERT TO "authenticated" WITH CHECK (("organization_id" IN ( SELECT "organization_members"."organization_id"
   FROM "public"."organization_members"
  WHERE ("organization_members"."user_id" = "auth"."uid"()))));



COMMENT ON POLICY "authenticated_users_can_insert_org_schema_file_paths" ON "public"."schema_file_paths" IS 'Authenticated users can only create schema file paths in organizations they are members of';



CREATE POLICY "authenticated_users_can_insert_projects" ON "public"."projects" FOR INSERT TO "authenticated" WITH CHECK (("organization_id" IN ( SELECT "organization_members"."organization_id"
   FROM "public"."organization_members"
  WHERE ("organization_members"."user_id" = "auth"."uid"()))));



COMMENT ON POLICY "authenticated_users_can_insert_projects" ON "public"."projects" IS 'Authenticated users can create any project';



CREATE POLICY "authenticated_users_can_select_org_doc_file_paths" ON "public"."doc_file_paths" FOR SELECT TO "authenticated" USING (("organization_id" IN ( SELECT "organization_members"."organization_id"
   FROM "public"."organization_members"
  WHERE ("organization_members"."user_id" = "auth"."uid"()))));



COMMENT ON POLICY "authenticated_users_can_select_org_doc_file_paths" ON "public"."doc_file_paths" IS 'Authenticated users can select doc file paths for their organization';



CREATE POLICY "authenticated_users_can_select_org_github_pull_requests" ON "public"."github_pull_requests" FOR SELECT TO "authenticated" USING (("organization_id" IN ( SELECT "organization_members"."organization_id"
   FROM "public"."organization_members"
  WHERE ("organization_members"."user_id" = "auth"."uid"()))));



COMMENT ON POLICY "authenticated_users_can_select_org_github_pull_requests" ON "public"."github_pull_requests" IS 'Authenticated users can only view pull requests belonging to organizations they are members of';



CREATE POLICY "authenticated_users_can_select_org_knowledge_suggestions" ON "public"."knowledge_suggestions" FOR SELECT TO "authenticated" USING (("organization_id" IN ( SELECT "organization_members"."organization_id"
   FROM "public"."organization_members"
  WHERE ("organization_members"."user_id" = "auth"."uid"()))));



COMMENT ON POLICY "authenticated_users_can_select_org_knowledge_suggestions" ON "public"."knowledge_suggestions" IS 'Authenticated users can only view knowledge suggestions belonging to organizations they are members of';



<<<<<<< HEAD
CREATE POLICY "authenticated_users_can_select_org_migration_pull_request_mappi" ON "public"."migration_pull_request_mappings" FOR SELECT TO "authenticated" USING (("organization_id" IN ( SELECT "organization_members"."organization_id"
=======
CREATE POLICY "authenticated_users_can_select_org_migrations" ON "public"."migrations" FOR SELECT TO "authenticated" USING (("organization_id" IN ( SELECT "organization_members"."organization_id"
>>>>>>> c27b6f01
   FROM "public"."organization_members"
  WHERE ("organization_members"."user_id" = "auth"."uid"()))));



<<<<<<< HEAD
COMMENT ON POLICY "authenticated_users_can_select_org_migration_pull_request_mappi" ON "public"."migration_pull_request_mappings" IS 'Authenticated users can only view mappings belonging to organizations they are members of';
=======
COMMENT ON POLICY "authenticated_users_can_select_org_migrations" ON "public"."migrations" IS 'Authenticated users can only view migrations belonging to organizations they are members of';



CREATE POLICY "authenticated_users_can_select_org_overall_review_knowledge_sug" ON "public"."overall_review_knowledge_suggestion_mappings" FOR SELECT TO "authenticated" USING (("organization_id" IN ( SELECT "organization_members"."organization_id"
   FROM "public"."organization_members"
  WHERE ("organization_members"."user_id" = "auth"."uid"()))));



COMMENT ON POLICY "authenticated_users_can_select_org_overall_review_knowledge_sug" ON "public"."overall_review_knowledge_suggestion_mappings" IS 'Authenticated users can only view mappings belonging to organizations they are members of';



CREATE POLICY "authenticated_users_can_select_org_project_repository_mappings" ON "public"."project_repository_mappings" FOR SELECT TO "authenticated" USING (("organization_id" IN ( SELECT "organization_members"."organization_id"
   FROM "public"."organization_members"
  WHERE ("organization_members"."user_id" = "auth"."uid"()))));



COMMENT ON POLICY "authenticated_users_can_select_org_project_repository_mappings" ON "public"."project_repository_mappings" IS 'Authenticated users can only view project repository mappings belonging to organizations they are members of';
>>>>>>> c27b6f01



CREATE POLICY "authenticated_users_can_select_org_projects" ON "public"."projects" FOR SELECT TO "authenticated" USING (("organization_id" IN ( SELECT "organization_members"."organization_id"
   FROM "public"."organization_members"
  WHERE ("organization_members"."user_id" = "auth"."uid"()))));



COMMENT ON POLICY "authenticated_users_can_select_org_projects" ON "public"."projects" IS 'Authenticated users can only view projects belonging to organizations they are members of';



CREATE POLICY "authenticated_users_can_select_org_schema_file_paths" ON "public"."schema_file_paths" FOR SELECT TO "authenticated" USING (("organization_id" IN ( SELECT "organization_members"."organization_id"
   FROM "public"."organization_members"
  WHERE ("organization_members"."user_id" = "auth"."uid"()))));



COMMENT ON POLICY "authenticated_users_can_select_org_schema_file_paths" ON "public"."schema_file_paths" IS 'Authenticated users can only view schema file paths belonging to organizations they are members of';



CREATE POLICY "authenticated_users_can_update_org_knowledge_suggestions" ON "public"."knowledge_suggestions" FOR UPDATE TO "authenticated" USING (("organization_id" IN ( SELECT "organization_members"."organization_id"
   FROM "public"."organization_members"
  WHERE ("organization_members"."user_id" = "auth"."uid"())))) WITH CHECK (("organization_id" IN ( SELECT "organization_members"."organization_id"
   FROM "public"."organization_members"
  WHERE ("organization_members"."user_id" = "auth"."uid"()))));



COMMENT ON POLICY "authenticated_users_can_update_org_knowledge_suggestions" ON "public"."knowledge_suggestions" IS 'Authenticated users can only update knowledge suggestions in organizations they are members of';



CREATE POLICY "authenticated_users_can_update_org_projects" ON "public"."projects" FOR UPDATE TO "authenticated" USING (("organization_id" IN ( SELECT "organization_members"."organization_id"
   FROM "public"."organization_members"
  WHERE ("organization_members"."user_id" = "auth"."uid"())))) WITH CHECK (("organization_id" IN ( SELECT "organization_members"."organization_id"
   FROM "public"."organization_members"
  WHERE ("organization_members"."user_id" = "auth"."uid"()))));



COMMENT ON POLICY "authenticated_users_can_update_org_projects" ON "public"."projects" IS 'Authenticated users can only update projects in organizations they are members of';



CREATE POLICY "authenticated_users_can_update_org_schema_file_paths" ON "public"."schema_file_paths" FOR UPDATE TO "authenticated" USING (("organization_id" IN ( SELECT "organization_members"."organization_id"
   FROM "public"."organization_members"
  WHERE ("organization_members"."user_id" = "auth"."uid"())))) WITH CHECK (("organization_id" IN ( SELECT "organization_members"."organization_id"
   FROM "public"."organization_members"
  WHERE ("organization_members"."user_id" = "auth"."uid"()))));



COMMENT ON POLICY "authenticated_users_can_update_org_schema_file_paths" ON "public"."schema_file_paths" IS 'Authenticated users can only update schema file paths in organizations they are members of';



ALTER TABLE "public"."doc_file_paths" ENABLE ROW LEVEL SECURITY;


ALTER TABLE "public"."github_pull_request_comments" ENABLE ROW LEVEL SECURITY;


ALTER TABLE "public"."github_pull_requests" ENABLE ROW LEVEL SECURITY;


ALTER TABLE "public"."knowledge_suggestions" ENABLE ROW LEVEL SECURITY;


<<<<<<< HEAD
ALTER TABLE "public"."migration_pull_request_mappings" ENABLE ROW LEVEL SECURITY;
=======
ALTER TABLE "public"."migrations" ENABLE ROW LEVEL SECURITY;


ALTER TABLE "public"."overall_review_knowledge_suggestion_mappings" ENABLE ROW LEVEL SECURITY;


ALTER TABLE "public"."project_repository_mappings" ENABLE ROW LEVEL SECURITY;
>>>>>>> c27b6f01


ALTER TABLE "public"."projects" ENABLE ROW LEVEL SECURITY;


ALTER TABLE "public"."schema_file_paths" ENABLE ROW LEVEL SECURITY;


CREATE POLICY "service_role_can_delete_all_knowledge_suggestions" ON "public"."knowledge_suggestions" FOR DELETE TO "service_role" USING (true);



CREATE POLICY "service_role_can_delete_all_projects" ON "public"."projects" FOR DELETE TO "service_role" USING (true);



COMMENT ON POLICY "service_role_can_delete_all_projects" ON "public"."projects" IS 'Service role can delete any project (for jobs)';



CREATE POLICY "service_role_can_insert_all_github_pull_request_comments" ON "public"."github_pull_request_comments" FOR INSERT TO "service_role" WITH CHECK (true);



CREATE POLICY "service_role_can_insert_all_github_pull_requests" ON "public"."github_pull_requests" FOR INSERT TO "service_role" WITH CHECK (true);



CREATE POLICY "service_role_can_insert_all_knowledge_suggestions" ON "public"."knowledge_suggestions" FOR INSERT TO "service_role" WITH CHECK (true);



<<<<<<< HEAD
CREATE POLICY "service_role_can_insert_all_migration_pull_request_mappings" ON "public"."migration_pull_request_mappings" FOR INSERT TO "service_role" WITH CHECK (true);
=======
CREATE POLICY "service_role_can_insert_all_migrations" ON "public"."migrations" FOR INSERT TO "service_role" WITH CHECK (true);



CREATE POLICY "service_role_can_insert_all_overall_review_knowledge_suggestion" ON "public"."overall_review_knowledge_suggestion_mappings" FOR INSERT TO "service_role" WITH CHECK (true);
>>>>>>> c27b6f01



CREATE POLICY "service_role_can_insert_all_projects" ON "public"."projects" FOR INSERT TO "service_role" WITH CHECK (true);



COMMENT ON POLICY "service_role_can_insert_all_projects" ON "public"."projects" IS 'Service role can create any project (for jobs)';



CREATE POLICY "service_role_can_select_all_doc_file_paths" ON "public"."doc_file_paths" FOR SELECT TO "service_role" USING (true);



CREATE POLICY "service_role_can_select_all_github_pull_request_comments" ON "public"."github_pull_request_comments" FOR SELECT TO "service_role" USING (true);



CREATE POLICY "service_role_can_select_all_github_pull_requests" ON "public"."github_pull_requests" FOR SELECT TO "service_role" USING (true);



CREATE POLICY "service_role_can_select_all_knowledge_suggestions" ON "public"."knowledge_suggestions" FOR SELECT TO "service_role" USING (true);



<<<<<<< HEAD
CREATE POLICY "service_role_can_select_all_migration_pull_request_mappings" ON "public"."migration_pull_request_mappings" FOR SELECT TO "service_role" USING (true);
=======
CREATE POLICY "service_role_can_select_all_migrations" ON "public"."migrations" FOR SELECT TO "service_role" USING (true);



CREATE POLICY "service_role_can_select_all_project_repository_mappings" ON "public"."project_repository_mappings" FOR SELECT TO "service_role" USING (true);
>>>>>>> c27b6f01



CREATE POLICY "service_role_can_select_all_projects" ON "public"."projects" FOR SELECT TO "service_role" USING (true);



COMMENT ON POLICY "service_role_can_select_all_projects" ON "public"."projects" IS 'Service role can view all projects (for jobs)';



CREATE POLICY "service_role_can_select_all_schema_file_paths" ON "public"."schema_file_paths" FOR SELECT TO "service_role" USING (true);



CREATE POLICY "service_role_can_update_all_knowledge_suggestions" ON "public"."knowledge_suggestions" FOR UPDATE TO "service_role" USING (true) WITH CHECK (true);



CREATE POLICY "service_role_can_update_all_migrations" ON "public"."migrations" FOR UPDATE TO "service_role" USING (true) WITH CHECK (true);



CREATE POLICY "service_role_can_update_all_projects" ON "public"."projects" FOR UPDATE TO "service_role" USING (true) WITH CHECK (true);



COMMENT ON POLICY "service_role_can_update_all_projects" ON "public"."projects" IS 'Service role can update any project (for jobs)';



ALTER TABLE "public"."users" ENABLE ROW LEVEL SECURITY;


CREATE POLICY "users_same_organization_select_policy" ON "public"."users" FOR SELECT TO "authenticated" USING (((EXISTS ( SELECT 1
   FROM ("public"."organization_members" "om1"
     JOIN "public"."organization_members" "om2" ON (("om1"."organization_id" = "om2"."organization_id")))
  WHERE (("om1"."user_id" = "users"."id") AND ("om2"."user_id" = "auth"."uid"())))) OR ("id" = "auth"."uid"())));





ALTER PUBLICATION "supabase_realtime" OWNER TO "postgres";





GRANT USAGE ON SCHEMA "public" TO "postgres";
GRANT USAGE ON SCHEMA "public" TO "anon";
GRANT USAGE ON SCHEMA "public" TO "authenticated";
GRANT USAGE ON SCHEMA "public" TO "service_role";

















































































































































































GRANT ALL ON FUNCTION "public"."accept_invitation"("p_token" "uuid") TO "authenticated";
GRANT ALL ON FUNCTION "public"."accept_invitation"("p_token" "uuid") TO "service_role";



GRANT ALL ON FUNCTION "public"."get_invitation_data"("p_token" "uuid") TO "authenticated";
GRANT ALL ON FUNCTION "public"."get_invitation_data"("p_token" "uuid") TO "service_role";



GRANT ALL ON FUNCTION "public"."handle_new_user"() TO "anon";
GRANT ALL ON FUNCTION "public"."handle_new_user"() TO "authenticated";
GRANT ALL ON FUNCTION "public"."handle_new_user"() TO "service_role";



GRANT ALL ON FUNCTION "public"."invite_organization_member"("p_email" "text", "p_organization_id" "uuid") TO "authenticated";
GRANT ALL ON FUNCTION "public"."invite_organization_member"("p_email" "text", "p_organization_id" "uuid") TO "service_role";



GRANT ALL ON FUNCTION "public"."prevent_delete_last_organization_member"() TO "anon";
GRANT ALL ON FUNCTION "public"."prevent_delete_last_organization_member"() TO "authenticated";
GRANT ALL ON FUNCTION "public"."prevent_delete_last_organization_member"() TO "service_role";



GRANT ALL ON FUNCTION "public"."set_doc_file_paths_organization_id"() TO "anon";
GRANT ALL ON FUNCTION "public"."set_doc_file_paths_organization_id"() TO "authenticated";
GRANT ALL ON FUNCTION "public"."set_doc_file_paths_organization_id"() TO "service_role";



GRANT ALL ON FUNCTION "public"."set_github_pull_request_comments_organization_id"() TO "anon";
GRANT ALL ON FUNCTION "public"."set_github_pull_request_comments_organization_id"() TO "authenticated";
GRANT ALL ON FUNCTION "public"."set_github_pull_request_comments_organization_id"() TO "service_role";



GRANT ALL ON FUNCTION "public"."set_github_pull_requests_organization_id"() TO "anon";
GRANT ALL ON FUNCTION "public"."set_github_pull_requests_organization_id"() TO "authenticated";
GRANT ALL ON FUNCTION "public"."set_github_pull_requests_organization_id"() TO "service_role";



GRANT ALL ON FUNCTION "public"."set_knowledge_suggestions_organization_id"() TO "anon";
GRANT ALL ON FUNCTION "public"."set_knowledge_suggestions_organization_id"() TO "authenticated";
GRANT ALL ON FUNCTION "public"."set_knowledge_suggestions_organization_id"() TO "service_role";



<<<<<<< HEAD
GRANT ALL ON FUNCTION "public"."set_migration_pull_request_mappings_organization_id"() TO "anon";
GRANT ALL ON FUNCTION "public"."set_migration_pull_request_mappings_organization_id"() TO "authenticated";
GRANT ALL ON FUNCTION "public"."set_migration_pull_request_mappings_organization_id"() TO "service_role";
=======
GRANT ALL ON FUNCTION "public"."set_migrations_organization_id"() TO "anon";
GRANT ALL ON FUNCTION "public"."set_migrations_organization_id"() TO "authenticated";
GRANT ALL ON FUNCTION "public"."set_migrations_organization_id"() TO "service_role";



GRANT ALL ON FUNCTION "public"."set_overall_review_knowledge_suggestion_mappings_organization_i"() TO "anon";
GRANT ALL ON FUNCTION "public"."set_overall_review_knowledge_suggestion_mappings_organization_i"() TO "authenticated";
GRANT ALL ON FUNCTION "public"."set_overall_review_knowledge_suggestion_mappings_organization_i"() TO "service_role";



GRANT ALL ON FUNCTION "public"."set_project_repository_mappings_organization_id"() TO "anon";
GRANT ALL ON FUNCTION "public"."set_project_repository_mappings_organization_id"() TO "authenticated";
GRANT ALL ON FUNCTION "public"."set_project_repository_mappings_organization_id"() TO "service_role";



GRANT ALL ON FUNCTION "public"."set_schema_file_paths_organization_id"() TO "anon";
GRANT ALL ON FUNCTION "public"."set_schema_file_paths_organization_id"() TO "authenticated";
GRANT ALL ON FUNCTION "public"."set_schema_file_paths_organization_id"() TO "service_role";
>>>>>>> c27b6f01



GRANT ALL ON FUNCTION "public"."sync_existing_users"() TO "anon";
GRANT ALL ON FUNCTION "public"."sync_existing_users"() TO "authenticated";
GRANT ALL ON FUNCTION "public"."sync_existing_users"() TO "service_role";


















GRANT ALL ON TABLE "public"."doc_file_paths" TO "anon";
GRANT ALL ON TABLE "public"."doc_file_paths" TO "authenticated";
GRANT ALL ON TABLE "public"."doc_file_paths" TO "service_role";



GRANT ALL ON TABLE "public"."github_pull_request_comments" TO "anon";
GRANT ALL ON TABLE "public"."github_pull_request_comments" TO "authenticated";
GRANT ALL ON TABLE "public"."github_pull_request_comments" TO "service_role";



GRANT ALL ON TABLE "public"."github_pull_requests" TO "anon";
GRANT ALL ON TABLE "public"."github_pull_requests" TO "authenticated";
GRANT ALL ON TABLE "public"."github_pull_requests" TO "service_role";



GRANT ALL ON TABLE "public"."github_repositories" TO "anon";
GRANT ALL ON TABLE "public"."github_repositories" TO "authenticated";
GRANT ALL ON TABLE "public"."github_repositories" TO "service_role";



GRANT ALL ON TABLE "public"."invitations" TO "anon";
GRANT ALL ON TABLE "public"."invitations" TO "authenticated";
GRANT ALL ON TABLE "public"."invitations" TO "service_role";



GRANT ALL ON TABLE "public"."knowledge_suggestion_doc_mappings" TO "anon";
GRANT ALL ON TABLE "public"."knowledge_suggestion_doc_mappings" TO "authenticated";
GRANT ALL ON TABLE "public"."knowledge_suggestion_doc_mappings" TO "service_role";



GRANT ALL ON TABLE "public"."knowledge_suggestions" TO "anon";
GRANT ALL ON TABLE "public"."knowledge_suggestions" TO "authenticated";
GRANT ALL ON TABLE "public"."knowledge_suggestions" TO "service_role";



GRANT ALL ON TABLE "public"."migration_pull_request_mappings" TO "anon";
GRANT ALL ON TABLE "public"."migration_pull_request_mappings" TO "authenticated";
GRANT ALL ON TABLE "public"."migration_pull_request_mappings" TO "service_role";



GRANT ALL ON TABLE "public"."migrations" TO "anon";
GRANT ALL ON TABLE "public"."migrations" TO "authenticated";
GRANT ALL ON TABLE "public"."migrations" TO "service_role";



GRANT ALL ON TABLE "public"."organization_members" TO "anon";
GRANT ALL ON TABLE "public"."organization_members" TO "authenticated";
GRANT ALL ON TABLE "public"."organization_members" TO "service_role";



GRANT ALL ON TABLE "public"."organizations" TO "anon";
GRANT ALL ON TABLE "public"."organizations" TO "authenticated";
GRANT ALL ON TABLE "public"."organizations" TO "service_role";



GRANT ALL ON TABLE "public"."overall_review_knowledge_suggestion_mappings" TO "anon";
GRANT ALL ON TABLE "public"."overall_review_knowledge_suggestion_mappings" TO "authenticated";
GRANT ALL ON TABLE "public"."overall_review_knowledge_suggestion_mappings" TO "service_role";



GRANT ALL ON TABLE "public"."overall_reviews" TO "anon";
GRANT ALL ON TABLE "public"."overall_reviews" TO "authenticated";
GRANT ALL ON TABLE "public"."overall_reviews" TO "service_role";



GRANT ALL ON TABLE "public"."project_repository_mappings" TO "anon";
GRANT ALL ON TABLE "public"."project_repository_mappings" TO "authenticated";
GRANT ALL ON TABLE "public"."project_repository_mappings" TO "service_role";



GRANT ALL ON TABLE "public"."projects" TO "anon";
GRANT ALL ON TABLE "public"."projects" TO "authenticated";
GRANT ALL ON TABLE "public"."projects" TO "service_role";



GRANT ALL ON TABLE "public"."review_feedback_comments" TO "anon";
GRANT ALL ON TABLE "public"."review_feedback_comments" TO "authenticated";
GRANT ALL ON TABLE "public"."review_feedback_comments" TO "service_role";



GRANT ALL ON TABLE "public"."review_feedback_knowledge_suggestion_mappings" TO "anon";
GRANT ALL ON TABLE "public"."review_feedback_knowledge_suggestion_mappings" TO "authenticated";
GRANT ALL ON TABLE "public"."review_feedback_knowledge_suggestion_mappings" TO "service_role";



GRANT ALL ON TABLE "public"."review_feedbacks" TO "anon";
GRANT ALL ON TABLE "public"."review_feedbacks" TO "authenticated";
GRANT ALL ON TABLE "public"."review_feedbacks" TO "service_role";



GRANT ALL ON TABLE "public"."review_suggestion_snippets" TO "anon";
GRANT ALL ON TABLE "public"."review_suggestion_snippets" TO "authenticated";
GRANT ALL ON TABLE "public"."review_suggestion_snippets" TO "service_role";



GRANT ALL ON TABLE "public"."schema_file_paths" TO "anon";
GRANT ALL ON TABLE "public"."schema_file_paths" TO "authenticated";
GRANT ALL ON TABLE "public"."schema_file_paths" TO "service_role";



GRANT ALL ON TABLE "public"."users" TO "anon";
GRANT ALL ON TABLE "public"."users" TO "authenticated";
GRANT ALL ON TABLE "public"."users" TO "service_role";



ALTER DEFAULT PRIVILEGES FOR ROLE "postgres" IN SCHEMA "public" GRANT ALL ON SEQUENCES  TO "postgres";
ALTER DEFAULT PRIVILEGES FOR ROLE "postgres" IN SCHEMA "public" GRANT ALL ON SEQUENCES  TO "anon";
ALTER DEFAULT PRIVILEGES FOR ROLE "postgres" IN SCHEMA "public" GRANT ALL ON SEQUENCES  TO "authenticated";
ALTER DEFAULT PRIVILEGES FOR ROLE "postgres" IN SCHEMA "public" GRANT ALL ON SEQUENCES  TO "service_role";












ALTER DEFAULT PRIVILEGES FOR ROLE "postgres" IN SCHEMA "public" GRANT ALL ON FUNCTIONS  TO "postgres";
ALTER DEFAULT PRIVILEGES FOR ROLE "postgres" IN SCHEMA "public" GRANT ALL ON FUNCTIONS  TO "anon";
ALTER DEFAULT PRIVILEGES FOR ROLE "postgres" IN SCHEMA "public" GRANT ALL ON FUNCTIONS  TO "authenticated";
ALTER DEFAULT PRIVILEGES FOR ROLE "postgres" IN SCHEMA "public" GRANT ALL ON FUNCTIONS  TO "service_role";






ALTER DEFAULT PRIVILEGES FOR ROLE "postgres" IN SCHEMA "public" GRANT ALL ON TABLES  TO "postgres";
ALTER DEFAULT PRIVILEGES FOR ROLE "postgres" IN SCHEMA "public" GRANT ALL ON TABLES  TO "anon";
ALTER DEFAULT PRIVILEGES FOR ROLE "postgres" IN SCHEMA "public" GRANT ALL ON TABLES  TO "authenticated";
ALTER DEFAULT PRIVILEGES FOR ROLE "postgres" IN SCHEMA "public" GRANT ALL ON TABLES  TO "service_role";






























RESET ALL;<|MERGE_RESOLUTION|>--- conflicted
+++ resolved
@@ -438,32 +438,37 @@
 ALTER FUNCTION "public"."set_knowledge_suggestions_organization_id"() OWNER TO "postgres";
 
 
-<<<<<<< HEAD
 CREATE OR REPLACE FUNCTION "public"."set_migration_pull_request_mappings_organization_id"() RETURNS "trigger"
-=======
-CREATE OR REPLACE FUNCTION "public"."set_migrations_organization_id"() RETURNS "trigger"
->>>>>>> c27b6f01
     LANGUAGE "plpgsql" SECURITY DEFINER
     AS $$
 BEGIN
   NEW.organization_id := (
     SELECT "organization_id" 
-<<<<<<< HEAD
     FROM "public"."github_pull_requests" 
     WHERE "id" = NEW.pull_request_id
-=======
-    FROM "public"."projects" 
-    WHERE "id" = NEW.project_id
->>>>>>> c27b6f01
   );
   RETURN NEW;
 END;
 $$;
 
 
-<<<<<<< HEAD
 ALTER FUNCTION "public"."set_migration_pull_request_mappings_organization_id"() OWNER TO "postgres";
-=======
+
+
+CREATE OR REPLACE FUNCTION "public"."set_migrations_organization_id"() RETURNS "trigger"
+    LANGUAGE "plpgsql" SECURITY DEFINER
+    AS $$
+BEGIN
+  NEW.organization_id := (
+    SELECT "organization_id" 
+    FROM "public"."projects" 
+    WHERE "id" = NEW.project_id
+  );
+  RETURN NEW;
+END;
+$$;
+
+
 ALTER FUNCTION "public"."set_migrations_organization_id"() OWNER TO "postgres";
 
 
@@ -516,7 +521,6 @@
 
 
 ALTER FUNCTION "public"."set_schema_file_paths_organization_id"() OWNER TO "postgres";
->>>>>>> c27b6f01
 
 
 CREATE OR REPLACE FUNCTION "public"."sync_existing_users"() RETURNS "void"
@@ -1037,9 +1041,10 @@
 
 
 
-<<<<<<< HEAD
 CREATE OR REPLACE TRIGGER "set_migration_pull_request_mappings_organization_id_trigger" BEFORE INSERT OR UPDATE ON "public"."migration_pull_request_mappings" FOR EACH ROW EXECUTE FUNCTION "public"."set_migration_pull_request_mappings_organization_id"();
-=======
+
+
+
 CREATE OR REPLACE TRIGGER "set_migrations_organization_id_trigger" BEFORE INSERT OR UPDATE ON "public"."migrations" FOR EACH ROW EXECUTE FUNCTION "public"."set_migrations_organization_id"();
 
 
@@ -1058,7 +1063,6 @@
 
 ALTER TABLE ONLY "public"."doc_file_paths"
     ADD CONSTRAINT "doc_file_paths_organization_id_fkey" FOREIGN KEY ("organization_id") REFERENCES "public"."organizations"("id") ON UPDATE CASCADE ON DELETE RESTRICT;
->>>>>>> c27b6f01
 
 
 
@@ -1137,13 +1141,13 @@
 
 
 
-<<<<<<< HEAD
 ALTER TABLE ONLY "public"."migration_pull_request_mappings"
     ADD CONSTRAINT "migration_pull_request_mappings_organization_id_fkey" FOREIGN KEY ("organization_id") REFERENCES "public"."organizations"("id") ON UPDATE CASCADE ON DELETE RESTRICT;
-=======
+
+
+
 ALTER TABLE ONLY "public"."migrations"
     ADD CONSTRAINT "migrations_organization_id_fkey" FOREIGN KEY ("organization_id") REFERENCES "public"."organizations"("id") ON UPDATE CASCADE ON DELETE RESTRICT;
->>>>>>> c27b6f01
 
 
 
@@ -1327,19 +1331,22 @@
 
 
 
-<<<<<<< HEAD
 CREATE POLICY "authenticated_users_can_select_org_migration_pull_request_mappi" ON "public"."migration_pull_request_mappings" FOR SELECT TO "authenticated" USING (("organization_id" IN ( SELECT "organization_members"."organization_id"
-=======
-CREATE POLICY "authenticated_users_can_select_org_migrations" ON "public"."migrations" FOR SELECT TO "authenticated" USING (("organization_id" IN ( SELECT "organization_members"."organization_id"
->>>>>>> c27b6f01
    FROM "public"."organization_members"
   WHERE ("organization_members"."user_id" = "auth"."uid"()))));
 
 
 
-<<<<<<< HEAD
 COMMENT ON POLICY "authenticated_users_can_select_org_migration_pull_request_mappi" ON "public"."migration_pull_request_mappings" IS 'Authenticated users can only view mappings belonging to organizations they are members of';
-=======
+
+
+
+CREATE POLICY "authenticated_users_can_select_org_migrations" ON "public"."migrations" FOR SELECT TO "authenticated" USING (("organization_id" IN ( SELECT "organization_members"."organization_id"
+   FROM "public"."organization_members"
+  WHERE ("organization_members"."user_id" = "auth"."uid"()))));
+
+
+
 COMMENT ON POLICY "authenticated_users_can_select_org_migrations" ON "public"."migrations" IS 'Authenticated users can only view migrations belonging to organizations they are members of';
 
 
@@ -1361,7 +1368,6 @@
 
 
 COMMENT ON POLICY "authenticated_users_can_select_org_project_repository_mappings" ON "public"."project_repository_mappings" IS 'Authenticated users can only view project repository mappings belonging to organizations they are members of';
->>>>>>> c27b6f01
 
 
 
@@ -1433,9 +1439,9 @@
 ALTER TABLE "public"."knowledge_suggestions" ENABLE ROW LEVEL SECURITY;
 
 
-<<<<<<< HEAD
 ALTER TABLE "public"."migration_pull_request_mappings" ENABLE ROW LEVEL SECURITY;
-=======
+
+
 ALTER TABLE "public"."migrations" ENABLE ROW LEVEL SECURITY;
 
 
@@ -1443,7 +1449,6 @@
 
 
 ALTER TABLE "public"."project_repository_mappings" ENABLE ROW LEVEL SECURITY;
->>>>>>> c27b6f01
 
 
 ALTER TABLE "public"."projects" ENABLE ROW LEVEL SECURITY;
@@ -1476,15 +1481,15 @@
 
 
 
-<<<<<<< HEAD
 CREATE POLICY "service_role_can_insert_all_migration_pull_request_mappings" ON "public"."migration_pull_request_mappings" FOR INSERT TO "service_role" WITH CHECK (true);
-=======
+
+
+
 CREATE POLICY "service_role_can_insert_all_migrations" ON "public"."migrations" FOR INSERT TO "service_role" WITH CHECK (true);
 
 
 
 CREATE POLICY "service_role_can_insert_all_overall_review_knowledge_suggestion" ON "public"."overall_review_knowledge_suggestion_mappings" FOR INSERT TO "service_role" WITH CHECK (true);
->>>>>>> c27b6f01
 
 
 
@@ -1512,15 +1517,15 @@
 
 
 
-<<<<<<< HEAD
 CREATE POLICY "service_role_can_select_all_migration_pull_request_mappings" ON "public"."migration_pull_request_mappings" FOR SELECT TO "service_role" USING (true);
-=======
+
+
+
 CREATE POLICY "service_role_can_select_all_migrations" ON "public"."migrations" FOR SELECT TO "service_role" USING (true);
 
 
 
 CREATE POLICY "service_role_can_select_all_project_repository_mappings" ON "public"."project_repository_mappings" FOR SELECT TO "service_role" USING (true);
->>>>>>> c27b6f01
 
 
 
@@ -1802,11 +1807,12 @@
 
 
 
-<<<<<<< HEAD
 GRANT ALL ON FUNCTION "public"."set_migration_pull_request_mappings_organization_id"() TO "anon";
 GRANT ALL ON FUNCTION "public"."set_migration_pull_request_mappings_organization_id"() TO "authenticated";
 GRANT ALL ON FUNCTION "public"."set_migration_pull_request_mappings_organization_id"() TO "service_role";
-=======
+
+
+
 GRANT ALL ON FUNCTION "public"."set_migrations_organization_id"() TO "anon";
 GRANT ALL ON FUNCTION "public"."set_migrations_organization_id"() TO "authenticated";
 GRANT ALL ON FUNCTION "public"."set_migrations_organization_id"() TO "service_role";
@@ -1828,7 +1834,6 @@
 GRANT ALL ON FUNCTION "public"."set_schema_file_paths_organization_id"() TO "anon";
 GRANT ALL ON FUNCTION "public"."set_schema_file_paths_organization_id"() TO "authenticated";
 GRANT ALL ON FUNCTION "public"."set_schema_file_paths_organization_id"() TO "service_role";
->>>>>>> c27b6f01
 
 
 
@@ -1976,6 +1981,12 @@
 GRANT ALL ON TABLE "public"."users" TO "anon";
 GRANT ALL ON TABLE "public"."users" TO "authenticated";
 GRANT ALL ON TABLE "public"."users" TO "service_role";
+
+
+
+
+
+
 
 
 
@@ -1989,12 +2000,6 @@
 
 
 
-
-
-
-
-
-
 ALTER DEFAULT PRIVILEGES FOR ROLE "postgres" IN SCHEMA "public" GRANT ALL ON FUNCTIONS  TO "postgres";
 ALTER DEFAULT PRIVILEGES FOR ROLE "postgres" IN SCHEMA "public" GRANT ALL ON FUNCTIONS  TO "anon";
 ALTER DEFAULT PRIVILEGES FOR ROLE "postgres" IN SCHEMA "public" GRANT ALL ON FUNCTIONS  TO "authenticated";
