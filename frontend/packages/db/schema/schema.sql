--- conflicted
+++ resolved
@@ -438,11 +438,7 @@
 ALTER FUNCTION "public"."set_overall_review_knowledge_suggestion_mappings_organization_i"() OWNER TO "postgres";
 
 
-<<<<<<< HEAD
-CREATE OR REPLACE FUNCTION "public"."set_schema_file_paths_organization_id"() RETURNS "trigger"
-=======
 CREATE OR REPLACE FUNCTION "public"."set_project_repository_mappings_organization_id"() RETURNS "trigger"
->>>>>>> 01a8aa97
     LANGUAGE "plpgsql" SECURITY DEFINER
     AS $$
 BEGIN
@@ -456,11 +452,24 @@
 $$;
 
 
-<<<<<<< HEAD
+ALTER FUNCTION "public"."set_project_repository_mappings_organization_id"() OWNER TO "postgres";
+
+
+CREATE OR REPLACE FUNCTION "public"."set_schema_file_paths_organization_id"() RETURNS "trigger"
+    LANGUAGE "plpgsql" SECURITY DEFINER
+    AS $$
+BEGIN
+  NEW.organization_id := (
+    SELECT "organization_id" 
+    FROM "public"."projects" 
+    WHERE "id" = NEW.project_id
+  );
+  RETURN NEW;
+END;
+$$;
+
+
 ALTER FUNCTION "public"."set_schema_file_paths_organization_id"() OWNER TO "postgres";
-=======
-ALTER FUNCTION "public"."set_project_repository_mappings_organization_id"() OWNER TO "postgres";
->>>>>>> 01a8aa97
 
 
 CREATE OR REPLACE FUNCTION "public"."sync_existing_users"() RETURNS "void"
@@ -978,11 +987,11 @@
 
 
 
-<<<<<<< HEAD
+CREATE OR REPLACE TRIGGER "set_project_repository_mappings_organization_id_trigger" BEFORE INSERT OR UPDATE ON "public"."project_repository_mappings" FOR EACH ROW EXECUTE FUNCTION "public"."set_project_repository_mappings_organization_id"();
+
+
+
 CREATE OR REPLACE TRIGGER "set_schema_file_paths_organization_id_trigger" BEFORE INSERT OR UPDATE ON "public"."schema_file_paths" FOR EACH ROW EXECUTE FUNCTION "public"."set_schema_file_paths_organization_id"();
-=======
-CREATE OR REPLACE TRIGGER "set_project_repository_mappings_organization_id_trigger" BEFORE INSERT OR UPDATE ON "public"."project_repository_mappings" FOR EACH ROW EXECUTE FUNCTION "public"."set_project_repository_mappings_organization_id"();
->>>>>>> 01a8aa97
 
 
 
@@ -1171,21 +1180,23 @@
 
 
 
-<<<<<<< HEAD
-CREATE POLICY "authenticated_users_can_insert_org_schema_file_paths" ON "public"."schema_file_paths" FOR INSERT TO "authenticated" WITH CHECK (("organization_id" IN ( SELECT "organization_members"."organization_id"
-=======
 CREATE POLICY "authenticated_users_can_insert_org_project_repository_mappings" ON "public"."project_repository_mappings" FOR INSERT TO "authenticated" WITH CHECK (("organization_id" IN ( SELECT "organization_members"."organization_id"
->>>>>>> 01a8aa97
    FROM "public"."organization_members"
   WHERE ("organization_members"."user_id" = "auth"."uid"()))));
 
 
 
-<<<<<<< HEAD
+COMMENT ON POLICY "authenticated_users_can_insert_org_project_repository_mappings" ON "public"."project_repository_mappings" IS 'Authenticated users can only create project repository mappings in organizations they are members of';
+
+
+
+CREATE POLICY "authenticated_users_can_insert_org_schema_file_paths" ON "public"."schema_file_paths" FOR INSERT TO "authenticated" WITH CHECK (("organization_id" IN ( SELECT "organization_members"."organization_id"
+   FROM "public"."organization_members"
+  WHERE ("organization_members"."user_id" = "auth"."uid"()))));
+
+
+
 COMMENT ON POLICY "authenticated_users_can_insert_org_schema_file_paths" ON "public"."schema_file_paths" IS 'Authenticated users can only create schema file paths in organizations they are members of';
-=======
-COMMENT ON POLICY "authenticated_users_can_insert_org_project_repository_mappings" ON "public"."project_repository_mappings" IS 'Authenticated users can only create project repository mappings in organizations they are members of';
->>>>>>> 01a8aa97
 
 
 
@@ -1293,7 +1304,6 @@
 
 
 
-<<<<<<< HEAD
 CREATE POLICY "authenticated_users_can_update_org_schema_file_paths" ON "public"."schema_file_paths" FOR UPDATE TO "authenticated" USING (("organization_id" IN ( SELECT "organization_members"."organization_id"
    FROM "public"."organization_members"
   WHERE ("organization_members"."user_id" = "auth"."uid"())))) WITH CHECK (("organization_id" IN ( SELECT "organization_members"."organization_id"
@@ -1304,9 +1314,9 @@
 
 COMMENT ON POLICY "authenticated_users_can_update_org_schema_file_paths" ON "public"."schema_file_paths" IS 'Authenticated users can only update schema file paths in organizations they are members of';
 
-=======
+
+
 ALTER TABLE "public"."github_pull_requests" ENABLE ROW LEVEL SECURITY;
->>>>>>> 01a8aa97
 
 
 ALTER TABLE "public"."knowledge_suggestions" ENABLE ROW LEVEL SECURITY;
@@ -1657,15 +1667,15 @@
 
 
 
-<<<<<<< HEAD
+GRANT ALL ON FUNCTION "public"."set_project_repository_mappings_organization_id"() TO "anon";
+GRANT ALL ON FUNCTION "public"."set_project_repository_mappings_organization_id"() TO "authenticated";
+GRANT ALL ON FUNCTION "public"."set_project_repository_mappings_organization_id"() TO "service_role";
+
+
+
 GRANT ALL ON FUNCTION "public"."set_schema_file_paths_organization_id"() TO "anon";
 GRANT ALL ON FUNCTION "public"."set_schema_file_paths_organization_id"() TO "authenticated";
 GRANT ALL ON FUNCTION "public"."set_schema_file_paths_organization_id"() TO "service_role";
-=======
-GRANT ALL ON FUNCTION "public"."set_project_repository_mappings_organization_id"() TO "anon";
-GRANT ALL ON FUNCTION "public"."set_project_repository_mappings_organization_id"() TO "authenticated";
-GRANT ALL ON FUNCTION "public"."set_project_repository_mappings_organization_id"() TO "service_role";
->>>>>>> 01a8aa97
 
 
 
