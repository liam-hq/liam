--- conflicted
+++ resolved
@@ -353,9 +353,23 @@
 ALTER FUNCTION "public"."set_knowledge_suggestions_organization_id"() OWNER TO "postgres";
 
 
-<<<<<<< HEAD
 CREATE OR REPLACE FUNCTION "public"."set_migrations_organization_id"() RETURNS "trigger"
-=======
+    LANGUAGE "plpgsql" SECURITY DEFINER
+    AS $$
+BEGIN
+  NEW.organization_id := (
+    SELECT "organization_id" 
+    FROM "public"."projects" 
+    WHERE "id" = NEW.project_id
+  );
+  RETURN NEW;
+END;
+$$;
+
+
+ALTER FUNCTION "public"."set_migrations_organization_id"() OWNER TO "postgres";
+
+
 CREATE OR REPLACE FUNCTION "public"."set_overall_review_knowledge_suggestion_mappings_organization_i"() RETURNS "trigger"
     LANGUAGE "plpgsql" SECURITY DEFINER
     AS $$
@@ -374,7 +388,6 @@
 
 
 CREATE OR REPLACE FUNCTION "public"."set_project_repository_mappings_organization_id"() RETURNS "trigger"
->>>>>>> 9485cf28
     LANGUAGE "plpgsql" SECURITY DEFINER
     AS $$
 BEGIN
@@ -388,11 +401,7 @@
 $$;
 
 
-<<<<<<< HEAD
-ALTER FUNCTION "public"."set_migrations_organization_id"() OWNER TO "postgres";
-=======
 ALTER FUNCTION "public"."set_project_repository_mappings_organization_id"() OWNER TO "postgres";
->>>>>>> 9485cf28
 
 
 CREATE OR REPLACE FUNCTION "public"."sync_existing_users"() RETURNS "void"
@@ -888,15 +897,15 @@
 
 
 
-<<<<<<< HEAD
 CREATE OR REPLACE TRIGGER "set_migrations_organization_id_trigger" BEFORE INSERT OR UPDATE ON "public"."migrations" FOR EACH ROW EXECUTE FUNCTION "public"."set_migrations_organization_id"();
-=======
+
+
+
 CREATE OR REPLACE TRIGGER "set_overall_review_knowledge_suggestion_mappings_organization_i" BEFORE INSERT OR UPDATE ON "public"."overall_review_knowledge_suggestion_mappings" FOR EACH ROW EXECUTE FUNCTION "public"."set_overall_review_knowledge_suggestion_mappings_organization_i"();
 
 
 
 CREATE OR REPLACE TRIGGER "set_project_repository_mappings_organization_id_trigger" BEFORE INSERT OR UPDATE ON "public"."project_repository_mappings" FOR EACH ROW EXECUTE FUNCTION "public"."set_project_repository_mappings_organization_id"();
->>>>>>> 9485cf28
 
 
 
@@ -1105,19 +1114,22 @@
 
 
 
-<<<<<<< HEAD
 CREATE POLICY "authenticated_users_can_select_org_migrations" ON "public"."migrations" FOR SELECT TO "authenticated" USING (("organization_id" IN ( SELECT "organization_members"."organization_id"
-=======
-CREATE POLICY "authenticated_users_can_select_org_overall_review_knowledge_sug" ON "public"."overall_review_knowledge_suggestion_mappings" FOR SELECT TO "authenticated" USING (("organization_id" IN ( SELECT "organization_members"."organization_id"
->>>>>>> 9485cf28
    FROM "public"."organization_members"
   WHERE ("organization_members"."user_id" = "auth"."uid"()))));
 
 
 
-<<<<<<< HEAD
 COMMENT ON POLICY "authenticated_users_can_select_org_migrations" ON "public"."migrations" IS 'Authenticated users can only view migrations belonging to organizations they are members of';
-=======
+
+
+
+CREATE POLICY "authenticated_users_can_select_org_overall_review_knowledge_sug" ON "public"."overall_review_knowledge_suggestion_mappings" FOR SELECT TO "authenticated" USING (("organization_id" IN ( SELECT "organization_members"."organization_id"
+   FROM "public"."organization_members"
+  WHERE ("organization_members"."user_id" = "auth"."uid"()))));
+
+
+
 COMMENT ON POLICY "authenticated_users_can_select_org_overall_review_knowledge_sug" ON "public"."overall_review_knowledge_suggestion_mappings" IS 'Authenticated users can only view mappings belonging to organizations they are members of';
 
 
@@ -1129,7 +1141,6 @@
 
 
 COMMENT ON POLICY "authenticated_users_can_select_org_project_repository_mappings" ON "public"."project_repository_mappings" IS 'Authenticated users can only view project repository mappings belonging to organizations they are members of';
->>>>>>> 9485cf28
 
 
 
@@ -1170,14 +1181,13 @@
 ALTER TABLE "public"."knowledge_suggestions" ENABLE ROW LEVEL SECURITY;
 
 
-<<<<<<< HEAD
 ALTER TABLE "public"."migrations" ENABLE ROW LEVEL SECURITY;
-=======
+
+
 ALTER TABLE "public"."overall_review_knowledge_suggestion_mappings" ENABLE ROW LEVEL SECURITY;
 
 
 ALTER TABLE "public"."project_repository_mappings" ENABLE ROW LEVEL SECURITY;
->>>>>>> 9485cf28
 
 
 ALTER TABLE "public"."projects" ENABLE ROW LEVEL SECURITY;
@@ -1199,11 +1209,11 @@
 
 
 
-<<<<<<< HEAD
 CREATE POLICY "service_role_can_insert_all_migrations" ON "public"."migrations" FOR INSERT TO "service_role" WITH CHECK (true);
-=======
+
+
+
 CREATE POLICY "service_role_can_insert_all_overall_review_knowledge_suggestion" ON "public"."overall_review_knowledge_suggestion_mappings" FOR INSERT TO "service_role" WITH CHECK (true);
->>>>>>> 9485cf28
 
 
 
@@ -1219,11 +1229,11 @@
 
 
 
-<<<<<<< HEAD
 CREATE POLICY "service_role_can_select_all_migrations" ON "public"."migrations" FOR SELECT TO "service_role" USING (true);
-=======
+
+
+
 CREATE POLICY "service_role_can_select_all_project_repository_mappings" ON "public"."project_repository_mappings" FOR SELECT TO "service_role" USING (true);
->>>>>>> 9485cf28
 
 
 
@@ -1477,11 +1487,12 @@
 
 
 
-<<<<<<< HEAD
 GRANT ALL ON FUNCTION "public"."set_migrations_organization_id"() TO "anon";
 GRANT ALL ON FUNCTION "public"."set_migrations_organization_id"() TO "authenticated";
 GRANT ALL ON FUNCTION "public"."set_migrations_organization_id"() TO "service_role";
-=======
+
+
+
 GRANT ALL ON FUNCTION "public"."set_overall_review_knowledge_suggestion_mappings_organization_i"() TO "anon";
 GRANT ALL ON FUNCTION "public"."set_overall_review_knowledge_suggestion_mappings_organization_i"() TO "authenticated";
 GRANT ALL ON FUNCTION "public"."set_overall_review_knowledge_suggestion_mappings_organization_i"() TO "service_role";
@@ -1491,7 +1502,6 @@
 GRANT ALL ON FUNCTION "public"."set_project_repository_mappings_organization_id"() TO "anon";
 GRANT ALL ON FUNCTION "public"."set_project_repository_mappings_organization_id"() TO "authenticated";
 GRANT ALL ON FUNCTION "public"."set_project_repository_mappings_organization_id"() TO "service_role";
->>>>>>> 9485cf28
 
 
 
