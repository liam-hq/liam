

SET statement_timeout = 0;
SET lock_timeout = 0;
SET idle_in_transaction_session_timeout = 0;
SET client_encoding = 'UTF8';
SET standard_conforming_strings = on;
SELECT pg_catalog.set_config('search_path', '', false);
SET check_function_bodies = false;
SET xmloption = content;
SET client_min_messages = warning;
SET row_security = off;


CREATE EXTENSION IF NOT EXISTS "pg_net" WITH SCHEMA "extensions";






COMMENT ON SCHEMA "public" IS 'standard public schema';



CREATE EXTENSION IF NOT EXISTS "pg_graphql" WITH SCHEMA "graphql";






CREATE EXTENSION IF NOT EXISTS "pg_stat_statements" WITH SCHEMA "extensions";






CREATE EXTENSION IF NOT EXISTS "pgcrypto" WITH SCHEMA "extensions";






CREATE EXTENSION IF NOT EXISTS "pgjwt" WITH SCHEMA "extensions";






CREATE EXTENSION IF NOT EXISTS "supabase_vault" WITH SCHEMA "vault";






CREATE EXTENSION IF NOT EXISTS "uuid-ossp" WITH SCHEMA "extensions";






CREATE TYPE "public"."category_enum" AS ENUM (
    'MIGRATION_SAFETY',
    'DATA_INTEGRITY',
    'PERFORMANCE_IMPACT',
    'PROJECT_RULES_CONSISTENCY',
    'SECURITY_OR_SCALABILITY'
);


ALTER TYPE "public"."category_enum" OWNER TO "postgres";


CREATE TYPE "public"."knowledge_type" AS ENUM (
    'SCHEMA',
    'DOCS'
);


ALTER TYPE "public"."knowledge_type" OWNER TO "postgres";


CREATE TYPE "public"."schema_format_enum" AS ENUM (
    'schemarb',
    'postgres',
    'prisma',
    'tbls'
);


ALTER TYPE "public"."schema_format_enum" OWNER TO "postgres";


CREATE TYPE "public"."severity_enum" AS ENUM (
    'CRITICAL',
    'WARNING',
    'POSITIVE',
    'QUESTION'
);


ALTER TYPE "public"."severity_enum" OWNER TO "postgres";


CREATE OR REPLACE FUNCTION "public"."handle_new_user"() RETURNS "trigger"
    LANGUAGE "plpgsql" SECURITY DEFINER
    SET "search_path" TO ''
    AS $$
BEGIN
  INSERT INTO public."users" (id, name, email)
  VALUES (
    NEW.id, 
    COALESCE(NEW.raw_user_meta_data->>'name', NEW.email),
    NEW.email
  );
  RETURN NEW;
END;
$$;


ALTER FUNCTION "public"."handle_new_user"() OWNER TO "postgres";


CREATE OR REPLACE FUNCTION "public"."sync_existing_users"() RETURNS "void"
    LANGUAGE "plpgsql" SECURITY DEFINER
    AS $$
BEGIN
  INSERT INTO public."users" (id, name, email)
  SELECT 
    au.id,
    COALESCE(au.raw_user_meta_data->>'name', au.email),
    au.email
  FROM auth.users au
  LEFT JOIN public."users" pu ON au.id = pu.id
  WHERE pu.id IS NULL;
END;
$$;


ALTER FUNCTION "public"."sync_existing_users"() OWNER TO "postgres";

SET default_tablespace = '';

SET default_table_access_method = "heap";


CREATE TABLE IF NOT EXISTS "public"."github_doc_file_paths" (
    "id" "uuid" DEFAULT "gen_random_uuid"() NOT NULL,
    "path" "text" NOT NULL,
    "is_review_enabled" boolean DEFAULT true NOT NULL,
    "project_id" "uuid" NOT NULL,
    "created_at" timestamp(3) with time zone DEFAULT CURRENT_TIMESTAMP NOT NULL,
    "updated_at" timestamp(3) with time zone NOT NULL
);


ALTER TABLE "public"."github_doc_file_paths" OWNER TO "postgres";


CREATE TABLE IF NOT EXISTS "public"."github_schema_file_paths" (
    "id" "uuid" DEFAULT "gen_random_uuid"() NOT NULL,
    "path" "text" NOT NULL,
    "project_id" "uuid" NOT NULL,
    "created_at" timestamp(3) with time zone DEFAULT CURRENT_TIMESTAMP NOT NULL,
    "updated_at" timestamp(3) with time zone NOT NULL,
    "format" "public"."schema_format_enum" NOT NULL
);


ALTER TABLE "public"."github_schema_file_paths" OWNER TO "postgres";


CREATE TABLE IF NOT EXISTS "public"."knowledge_suggestion_doc_mappings" (
    "id" "uuid" DEFAULT "gen_random_uuid"() NOT NULL,
    "knowledge_suggestion_id" "uuid" NOT NULL,
    "github_doc_file_path_id" "uuid" NOT NULL,
    "created_at" timestamp(3) with time zone DEFAULT CURRENT_TIMESTAMP NOT NULL,
    "updated_at" timestamp(3) with time zone NOT NULL
);


ALTER TABLE "public"."knowledge_suggestion_doc_mappings" OWNER TO "postgres";


CREATE TABLE IF NOT EXISTS "public"."knowledge_suggestions" (
    "id" "uuid" DEFAULT "gen_random_uuid"() NOT NULL,
    "type" "public"."knowledge_type" NOT NULL,
    "title" "text" NOT NULL,
    "path" "text" NOT NULL,
    "content" "text" NOT NULL,
    "file_sha" "text",
    "project_id" "uuid" NOT NULL,
    "approved_at" timestamp(3) with time zone,
    "created_at" timestamp(3) with time zone DEFAULT CURRENT_TIMESTAMP NOT NULL,
    "updated_at" timestamp(3) with time zone NOT NULL,
    "branch_name" "text" NOT NULL,
    "trace_id" "text",
    "reasoning" "text" DEFAULT ''::"text"
);


ALTER TABLE "public"."knowledge_suggestions" OWNER TO "postgres";


CREATE TABLE IF NOT EXISTS "public"."membership_invites" (
    "id" "uuid" DEFAULT "gen_random_uuid"() NOT NULL,
    "email" "text" NOT NULL,
    "invite_by_user_id" "uuid" NOT NULL,
    "organization_id" "uuid" NOT NULL,
    "invited_at" timestamp with time zone DEFAULT CURRENT_TIMESTAMP
);


ALTER TABLE "public"."membership_invites" OWNER TO "postgres";


CREATE TABLE IF NOT EXISTS "public"."migrations" (
    "id" "uuid" DEFAULT "gen_random_uuid"() NOT NULL,
    "title" "text" NOT NULL,
    "pull_request_id" "uuid" NOT NULL,
    "created_at" timestamp(3) with time zone DEFAULT CURRENT_TIMESTAMP NOT NULL,
    "updated_at" timestamp(3) with time zone NOT NULL
);


ALTER TABLE "public"."migrations" OWNER TO "postgres";


CREATE TABLE IF NOT EXISTS "public"."organization_members" (
    "id" "uuid" DEFAULT "gen_random_uuid"() NOT NULL,
    "user_id" "uuid" NOT NULL,
    "organization_id" "uuid" NOT NULL,
    "joined_at" timestamp with time zone DEFAULT CURRENT_TIMESTAMP
);


ALTER TABLE "public"."organization_members" OWNER TO "postgres";


CREATE TABLE IF NOT EXISTS "public"."organizations" (
    "id" "uuid" DEFAULT "gen_random_uuid"() NOT NULL,
    "name" "text" NOT NULL
);


ALTER TABLE "public"."organizations" OWNER TO "postgres";


CREATE TABLE IF NOT EXISTS "public"."overall_review_knowledge_suggestion_mappings" (
    "id" "uuid" DEFAULT "gen_random_uuid"() NOT NULL,
    "overall_review_id" "uuid" NOT NULL,
    "knowledge_suggestion_id" "uuid" NOT NULL,
    "created_at" timestamp(3) with time zone DEFAULT CURRENT_TIMESTAMP NOT NULL,
    "updated_at" timestamp(3) with time zone NOT NULL
);


ALTER TABLE "public"."overall_review_knowledge_suggestion_mappings" OWNER TO "postgres";


CREATE TABLE IF NOT EXISTS "public"."overall_reviews" (
    "id" "uuid" DEFAULT "gen_random_uuid"() NOT NULL,
    "project_id" "uuid",
    "pull_request_id" "uuid" NOT NULL,
    "review_comment" "text",
    "reviewed_at" timestamp(3) with time zone DEFAULT CURRENT_TIMESTAMP NOT NULL,
    "created_at" timestamp(3) with time zone DEFAULT CURRENT_TIMESTAMP NOT NULL,
    "updated_at" timestamp(3) with time zone NOT NULL,
    "branch_name" "text" NOT NULL,
    "trace_id" "text"
);


ALTER TABLE "public"."overall_reviews" OWNER TO "postgres";


CREATE TABLE IF NOT EXISTS "public"."project_repository_mappings" (
    "id" "uuid" DEFAULT "gen_random_uuid"() NOT NULL,
    "project_id" "uuid" NOT NULL,
    "repository_id" "uuid" NOT NULL,
    "created_at" timestamp(3) with time zone DEFAULT CURRENT_TIMESTAMP NOT NULL,
    "updated_at" timestamp(3) with time zone NOT NULL
);


ALTER TABLE "public"."project_repository_mappings" OWNER TO "postgres";


CREATE TABLE IF NOT EXISTS "public"."projects" (
    "id" "uuid" DEFAULT "gen_random_uuid"() NOT NULL,
    "name" "text" NOT NULL,
    "created_at" timestamp(3) with time zone DEFAULT CURRENT_TIMESTAMP NOT NULL,
    "updated_at" timestamp(3) with time zone NOT NULL,
    "organization_id" "uuid"
);


ALTER TABLE "public"."projects" OWNER TO "postgres";


CREATE TABLE IF NOT EXISTS "public"."pull_requests" (
    "id" "uuid" DEFAULT "gen_random_uuid"() NOT NULL,
    "pull_number" bigint NOT NULL,
    "comment_id" bigint,
    "created_at" timestamp(3) with time zone DEFAULT CURRENT_TIMESTAMP NOT NULL,
    "updated_at" timestamp(3) with time zone NOT NULL,
    "repository_id" "uuid" NOT NULL
);


ALTER TABLE "public"."pull_requests" OWNER TO "postgres";


CREATE TABLE IF NOT EXISTS "public"."repositories" (
    "id" "uuid" DEFAULT "gen_random_uuid"() NOT NULL,
    "name" "text" NOT NULL,
    "owner" "text" NOT NULL,
    "installation_id" integer NOT NULL,
    "is_active" boolean DEFAULT true NOT NULL,
    "created_at" timestamp(3) with time zone DEFAULT CURRENT_TIMESTAMP NOT NULL,
    "updated_at" timestamp(3) with time zone NOT NULL
);


ALTER TABLE "public"."repositories" OWNER TO "postgres";


CREATE TABLE IF NOT EXISTS "public"."review_feedback_comments" (
    "id" "uuid" DEFAULT "gen_random_uuid"() NOT NULL,
    "review_feedback_id" "uuid" NOT NULL,
    "user_id" "uuid" NOT NULL,
    "content" "text" NOT NULL,
    "created_at" timestamp(3) with time zone DEFAULT CURRENT_TIMESTAMP NOT NULL,
    "updated_at" timestamp(3) with time zone NOT NULL
);


ALTER TABLE "public"."review_feedback_comments" OWNER TO "postgres";


CREATE TABLE IF NOT EXISTS "public"."review_feedbacks" (
    "id" "uuid" DEFAULT "gen_random_uuid"() NOT NULL,
    "overall_review_id" "uuid" NOT NULL,
    "category" "public"."category_enum" NOT NULL,
    "severity" "public"."severity_enum" NOT NULL,
    "description" "text" NOT NULL,
    "created_at" timestamp(3) with time zone DEFAULT CURRENT_TIMESTAMP NOT NULL,
    "updated_at" timestamp(3) with time zone NOT NULL,
    "suggestion" "text" NOT NULL,
    "resolved_at" timestamp(3) with time zone,
    "resolution_comment" "text"
);


ALTER TABLE "public"."review_feedbacks" OWNER TO "postgres";


<<<<<<< HEAD
CREATE TABLE IF NOT EXISTS "public"."review_suggestion_snippets" (
=======
CREATE TABLE IF NOT EXISTS "public"."ReviewFeedbackKnowledgeSuggestionMapping" (
    "id" "uuid" DEFAULT "gen_random_uuid"() NOT NULL,
    "reviewFeedbackId" "uuid",
    "knowledgeSuggestionId" "uuid",
    "createdAt" timestamp(3) without time zone DEFAULT CURRENT_TIMESTAMP NOT NULL,
    "updatedAt" timestamp(3) without time zone NOT NULL
);


ALTER TABLE "public"."ReviewFeedbackKnowledgeSuggestionMapping" OWNER TO "postgres";


CREATE TABLE IF NOT EXISTS "public"."ReviewSuggestionSnippet" (
>>>>>>> 72bd7a3b
    "id" "uuid" DEFAULT "gen_random_uuid"() NOT NULL,
    "review_feedback_id" "uuid" NOT NULL,
    "filename" "text" NOT NULL,
    "snippet" "text" NOT NULL,
    "created_at" timestamp(3) with time zone DEFAULT CURRENT_TIMESTAMP NOT NULL,
    "updated_at" timestamp(3) with time zone NOT NULL
);


ALTER TABLE "public"."review_suggestion_snippets" OWNER TO "postgres";


CREATE TABLE IF NOT EXISTS "public"."users" (
    "id" "uuid" NOT NULL,
    "name" "text" NOT NULL,
    "email" "text" NOT NULL
);


ALTER TABLE "public"."users" OWNER TO "postgres";


ALTER TABLE ONLY "public"."github_doc_file_paths"
    ADD CONSTRAINT "github_doc_file_path_pkey" PRIMARY KEY ("id");



ALTER TABLE ONLY "public"."github_schema_file_paths"
    ADD CONSTRAINT "github_schema_file_path_path_project_id_key" UNIQUE ("path", "project_id");



ALTER TABLE ONLY "public"."github_schema_file_paths"
    ADD CONSTRAINT "github_schema_file_path_pkey" PRIMARY KEY ("id");



ALTER TABLE ONLY "public"."knowledge_suggestion_doc_mappings"
    ADD CONSTRAINT "knowledge_suggestion_doc_mapping_pkey" PRIMARY KEY ("id");



ALTER TABLE ONLY "public"."knowledge_suggestions"
    ADD CONSTRAINT "knowledge_suggestion_pkey" PRIMARY KEY ("id");



ALTER TABLE ONLY "public"."membership_invites"
    ADD CONSTRAINT "membership_invites_pkey" PRIMARY KEY ("id");



ALTER TABLE ONLY "public"."migrations"
    ADD CONSTRAINT "migration_pkey" PRIMARY KEY ("id");



ALTER TABLE ONLY "public"."organization_members"
    ADD CONSTRAINT "organization_member_pkey" PRIMARY KEY ("id");



ALTER TABLE ONLY "public"."organization_members"
    ADD CONSTRAINT "organization_member_user_id_organization_id_key" UNIQUE ("user_id", "organization_id");



ALTER TABLE ONLY "public"."organizations"
    ADD CONSTRAINT "organization_pkey" PRIMARY KEY ("id");



ALTER TABLE ONLY "public"."overall_review_knowledge_suggestion_mappings"
    ADD CONSTRAINT "overall_review_knowledge_suggestion_mapping_pkey" PRIMARY KEY ("id");



ALTER TABLE ONLY "public"."overall_reviews"
    ADD CONSTRAINT "overall_review_pkey" PRIMARY KEY ("id");



ALTER TABLE ONLY "public"."projects"
    ADD CONSTRAINT "project_pkey" PRIMARY KEY ("id");



ALTER TABLE ONLY "public"."project_repository_mappings"
    ADD CONSTRAINT "project_repository_mapping_pkey" PRIMARY KEY ("id");



ALTER TABLE ONLY "public"."pull_requests"
    ADD CONSTRAINT "pull_request_pkey" PRIMARY KEY ("id");



ALTER TABLE ONLY "public"."repositories"
    ADD CONSTRAINT "repository_pkey" PRIMARY KEY ("id");



ALTER TABLE ONLY "public"."review_feedback_comments"
    ADD CONSTRAINT "review_feedback_comment_pkey" PRIMARY KEY ("id");



ALTER TABLE ONLY "public"."review_feedbacks"
    ADD CONSTRAINT "review_feedback_pkey" PRIMARY KEY ("id");



ALTER TABLE ONLY "public"."review_suggestion_snippets"
    ADD CONSTRAINT "review_suggestion_snippet_pkey" PRIMARY KEY ("id");



ALTER TABLE ONLY "public"."users"
    ADD CONSTRAINT "user_email_key" UNIQUE ("email");



ALTER TABLE ONLY "public"."users"
    ADD CONSTRAINT "user_pkey" PRIMARY KEY ("id");



CREATE UNIQUE INDEX "github_doc_file_path_path_project_id_key" ON "public"."github_doc_file_paths" USING "btree" ("path", "project_id");



CREATE UNIQUE INDEX "github_schema_file_path_project_id_key" ON "public"."github_schema_file_paths" USING "btree" ("project_id");



CREATE INDEX "idx_project_organization_id" ON "public"."projects" USING "btree" ("organization_id");



CREATE INDEX "idx_review_feedback_comment_review_feedback_id" ON "public"."review_feedback_comments" USING "btree" ("review_feedback_id");



CREATE UNIQUE INDEX "knowledge_suggestion_doc_mapping_unique_mapping" ON "public"."knowledge_suggestion_doc_mappings" USING "btree" ("knowledge_suggestion_id", "github_doc_file_path_id");



CREATE INDEX "membership_invites_email_idx" ON "public"."membership_invites" USING "btree" ("email");



CREATE INDEX "membership_invites_org_id_idx" ON "public"."membership_invites" USING "btree" ("organization_id");



CREATE UNIQUE INDEX "migration_pull_request_id_key" ON "public"."migrations" USING "btree" ("pull_request_id");



CREATE INDEX "organization_member_organization_id_idx" ON "public"."organization_members" USING "btree" ("organization_id");



CREATE INDEX "organization_member_user_id_idx" ON "public"."organization_members" USING "btree" ("user_id");



CREATE UNIQUE INDEX "overall_review_knowledge_suggestion_mapping_unique_mapping" ON "public"."overall_review_knowledge_suggestion_mappings" USING "btree" ("overall_review_id", "knowledge_suggestion_id");



CREATE UNIQUE INDEX "project_repository_mapping_project_id_repository_id_key" ON "public"."project_repository_mappings" USING "btree" ("project_id", "repository_id");



CREATE UNIQUE INDEX "pull_request_repository_id_pull_number_key" ON "public"."pull_requests" USING "btree" ("repository_id", "pull_number");



CREATE UNIQUE INDEX "repository_owner_name_key" ON "public"."repositories" USING "btree" ("owner", "name");



ALTER TABLE ONLY "public"."github_doc_file_paths"
    ADD CONSTRAINT "github_doc_file_path_project_id_fkey" FOREIGN KEY ("project_id") REFERENCES "public"."projects"("id") ON UPDATE CASCADE ON DELETE RESTRICT;



ALTER TABLE ONLY "public"."github_schema_file_paths"
    ADD CONSTRAINT "github_schema_file_path_project_id_fkey" FOREIGN KEY ("project_id") REFERENCES "public"."projects"("id") ON UPDATE CASCADE ON DELETE RESTRICT;



ALTER TABLE ONLY "public"."knowledge_suggestion_doc_mappings"
    ADD CONSTRAINT "knowledge_suggestion_doc_mapping_github_doc_file_path_id_fkey" FOREIGN KEY ("github_doc_file_path_id") REFERENCES "public"."github_doc_file_paths"("id") ON UPDATE CASCADE ON DELETE CASCADE;



ALTER TABLE ONLY "public"."knowledge_suggestion_doc_mappings"
    ADD CONSTRAINT "knowledge_suggestion_doc_mapping_knowledge_suggestion_id_fkey" FOREIGN KEY ("knowledge_suggestion_id") REFERENCES "public"."knowledge_suggestions"("id") ON UPDATE CASCADE ON DELETE CASCADE;



ALTER TABLE ONLY "public"."knowledge_suggestions"
    ADD CONSTRAINT "knowledge_suggestion_project_id_fkey" FOREIGN KEY ("project_id") REFERENCES "public"."projects"("id") ON UPDATE CASCADE ON DELETE RESTRICT;



ALTER TABLE ONLY "public"."membership_invites"
    ADD CONSTRAINT "membership_invites_invite_by_user_id_fkey" FOREIGN KEY ("invite_by_user_id") REFERENCES "public"."users"("id") ON DELETE CASCADE;



ALTER TABLE ONLY "public"."membership_invites"
    ADD CONSTRAINT "membership_invites_organization_id_fkey" FOREIGN KEY ("organization_id") REFERENCES "public"."organizations"("id") ON DELETE CASCADE;



ALTER TABLE ONLY "public"."migrations"
    ADD CONSTRAINT "migration_pull_request_id_fkey" FOREIGN KEY ("pull_request_id") REFERENCES "public"."pull_requests"("id") ON UPDATE CASCADE ON DELETE RESTRICT;



ALTER TABLE ONLY "public"."organization_members"
    ADD CONSTRAINT "organization_member_organization_id_fkey" FOREIGN KEY ("organization_id") REFERENCES "public"."organizations"("id") ON DELETE CASCADE;



ALTER TABLE ONLY "public"."organization_members"
    ADD CONSTRAINT "organization_member_user_id_fkey" FOREIGN KEY ("user_id") REFERENCES "public"."users"("id") ON DELETE CASCADE;



ALTER TABLE ONLY "public"."overall_review_knowledge_suggestion_mappings"
    ADD CONSTRAINT "overall_review_knowledge_suggestion_mapping_knowledge_suggestio" FOREIGN KEY ("knowledge_suggestion_id") REFERENCES "public"."knowledge_suggestions"("id") ON UPDATE CASCADE ON DELETE CASCADE;



ALTER TABLE ONLY "public"."overall_review_knowledge_suggestion_mappings"
    ADD CONSTRAINT "overall_review_knowledge_suggestion_mapping_overall_review_id_f" FOREIGN KEY ("overall_review_id") REFERENCES "public"."overall_reviews"("id") ON UPDATE CASCADE ON DELETE CASCADE;



ALTER TABLE ONLY "public"."overall_reviews"
    ADD CONSTRAINT "overall_review_project_id_fkey" FOREIGN KEY ("project_id") REFERENCES "public"."projects"("id") ON UPDATE CASCADE ON DELETE SET NULL;



ALTER TABLE ONLY "public"."overall_reviews"
    ADD CONSTRAINT "overall_review_pull_request_id_fkey" FOREIGN KEY ("pull_request_id") REFERENCES "public"."pull_requests"("id") ON UPDATE CASCADE ON DELETE RESTRICT;



ALTER TABLE ONLY "public"."projects"
    ADD CONSTRAINT "project_organization_id_fkey" FOREIGN KEY ("organization_id") REFERENCES "public"."organizations"("id") ON UPDATE CASCADE ON DELETE CASCADE;



ALTER TABLE ONLY "public"."project_repository_mappings"
    ADD CONSTRAINT "project_repository_mapping_project_id_fkey" FOREIGN KEY ("project_id") REFERENCES "public"."projects"("id") ON UPDATE CASCADE ON DELETE RESTRICT;



ALTER TABLE ONLY "public"."project_repository_mappings"
    ADD CONSTRAINT "project_repository_mapping_repository_id_fkey" FOREIGN KEY ("repository_id") REFERENCES "public"."repositories"("id") ON UPDATE CASCADE ON DELETE RESTRICT;



ALTER TABLE ONLY "public"."pull_requests"
    ADD CONSTRAINT "pull_request_repository_id_fkey" FOREIGN KEY ("repository_id") REFERENCES "public"."repositories"("id") ON UPDATE CASCADE ON DELETE RESTRICT;



ALTER TABLE ONLY "public"."review_feedback_comments"
    ADD CONSTRAINT "review_feedback_comment_review_feedback_id_fkey" FOREIGN KEY ("review_feedback_id") REFERENCES "public"."review_feedbacks"("id") ON UPDATE CASCADE ON DELETE CASCADE;



ALTER TABLE ONLY "public"."review_feedback_comments"
    ADD CONSTRAINT "review_feedback_comment_user_id_fkey" FOREIGN KEY ("user_id") REFERENCES "public"."users"("id") ON UPDATE CASCADE ON DELETE CASCADE;



<<<<<<< HEAD
ALTER TABLE ONLY "public"."review_feedbacks"
    ADD CONSTRAINT "review_feedback_overall_review_id_fkey" FOREIGN KEY ("overall_review_id") REFERENCES "public"."overall_reviews"("id") ON UPDATE CASCADE ON DELETE RESTRICT;
=======
ALTER TABLE ONLY "public"."ReviewFeedbackKnowledgeSuggestionMapping"
    ADD CONSTRAINT "ReviewFeedbackKnowledgeSuggestionMap_knowledgeSuggestionId_fkey" FOREIGN KEY ("knowledgeSuggestionId") REFERENCES "public"."KnowledgeSuggestion"("id");



ALTER TABLE ONLY "public"."ReviewFeedbackKnowledgeSuggestionMapping"
    ADD CONSTRAINT "ReviewFeedbackKnowledgeSuggestionMapping_reviewFeedbackId_fkey" FOREIGN KEY ("reviewFeedbackId") REFERENCES "public"."ReviewFeedback"("id");



ALTER TABLE ONLY "public"."ReviewFeedback"
    ADD CONSTRAINT "ReviewFeedback_overallReviewId_fkey" FOREIGN KEY ("overallReviewId") REFERENCES "public"."OverallReview"("id") ON UPDATE CASCADE ON DELETE RESTRICT;
>>>>>>> 72bd7a3b



ALTER TABLE ONLY "public"."review_suggestion_snippets"
    ADD CONSTRAINT "review_suggestion_snippet_review_feedback_id_fkey" FOREIGN KEY ("review_feedback_id") REFERENCES "public"."review_feedbacks"("id") ON UPDATE CASCADE ON DELETE CASCADE;



CREATE POLICY "authenticated_users_can_delete_org_projects" ON "public"."projects" FOR DELETE TO "authenticated" USING (("organization_id" IN ( SELECT "organization_members"."organization_id"
   FROM "public"."organization_members"
  WHERE ("organization_members"."user_id" = "auth"."uid"()))));



COMMENT ON POLICY "authenticated_users_can_delete_org_projects" ON "public"."projects" IS 'Authenticated users can only delete projects in organizations they are members of';



CREATE POLICY "authenticated_users_can_insert_projects" ON "public"."projects" FOR INSERT TO "authenticated" WITH CHECK (("organization_id" IN ( SELECT "organization_members"."organization_id"
   FROM "public"."organization_members"
  WHERE ("organization_members"."user_id" = "auth"."uid"()))));



COMMENT ON POLICY "authenticated_users_can_insert_projects" ON "public"."projects" IS 'Authenticated users can create any project';



CREATE POLICY "authenticated_users_can_select_org_projects" ON "public"."projects" FOR SELECT TO "authenticated" USING (("organization_id" IN ( SELECT "organization_members"."organization_id"
   FROM "public"."organization_members"
  WHERE ("organization_members"."user_id" = "auth"."uid"()))));



COMMENT ON POLICY "authenticated_users_can_select_org_projects" ON "public"."projects" IS 'Authenticated users can only view projects belonging to organizations they are members of';



CREATE POLICY "authenticated_users_can_update_org_projects" ON "public"."projects" FOR UPDATE TO "authenticated" USING (("organization_id" IN ( SELECT "organization_members"."organization_id"
   FROM "public"."organization_members"
  WHERE ("organization_members"."user_id" = "auth"."uid"())))) WITH CHECK (("organization_id" IN ( SELECT "organization_members"."organization_id"
   FROM "public"."organization_members"
  WHERE ("organization_members"."user_id" = "auth"."uid"()))));



COMMENT ON POLICY "authenticated_users_can_update_org_projects" ON "public"."projects" IS 'Authenticated users can only update projects in organizations they are members of';



ALTER TABLE "public"."projects" ENABLE ROW LEVEL SECURITY;


CREATE POLICY "service_role_can_delete_all_projects" ON "public"."projects" FOR DELETE TO "service_role" USING (true);



COMMENT ON POLICY "service_role_can_delete_all_projects" ON "public"."projects" IS 'Service role can delete any project (for jobs)';



CREATE POLICY "service_role_can_insert_all_projects" ON "public"."projects" FOR INSERT TO "service_role" WITH CHECK (true);



COMMENT ON POLICY "service_role_can_insert_all_projects" ON "public"."projects" IS 'Service role can create any project (for jobs)';



CREATE POLICY "service_role_can_select_all_projects" ON "public"."projects" FOR SELECT TO "service_role" USING (true);



COMMENT ON POLICY "service_role_can_select_all_projects" ON "public"."projects" IS 'Service role can view all projects (for jobs)';



CREATE POLICY "service_role_can_update_all_projects" ON "public"."projects" FOR UPDATE TO "service_role" USING (true) WITH CHECK (true);



COMMENT ON POLICY "service_role_can_update_all_projects" ON "public"."projects" IS 'Service role can update any project (for jobs)';





ALTER PUBLICATION "supabase_realtime" OWNER TO "postgres";





GRANT USAGE ON SCHEMA "public" TO "postgres";
GRANT USAGE ON SCHEMA "public" TO "anon";
GRANT USAGE ON SCHEMA "public" TO "authenticated";
GRANT USAGE ON SCHEMA "public" TO "service_role";

















































































































































































GRANT ALL ON FUNCTION "public"."handle_new_user"() TO "anon";
GRANT ALL ON FUNCTION "public"."handle_new_user"() TO "authenticated";
GRANT ALL ON FUNCTION "public"."handle_new_user"() TO "service_role";



GRANT ALL ON FUNCTION "public"."sync_existing_users"() TO "anon";
GRANT ALL ON FUNCTION "public"."sync_existing_users"() TO "authenticated";
GRANT ALL ON FUNCTION "public"."sync_existing_users"() TO "service_role";


















GRANT ALL ON TABLE "public"."github_doc_file_paths" TO "anon";
GRANT ALL ON TABLE "public"."github_doc_file_paths" TO "authenticated";
GRANT ALL ON TABLE "public"."github_doc_file_paths" TO "service_role";



GRANT ALL ON TABLE "public"."github_schema_file_paths" TO "anon";
GRANT ALL ON TABLE "public"."github_schema_file_paths" TO "authenticated";
GRANT ALL ON TABLE "public"."github_schema_file_paths" TO "service_role";



GRANT ALL ON TABLE "public"."knowledge_suggestion_doc_mappings" TO "anon";
GRANT ALL ON TABLE "public"."knowledge_suggestion_doc_mappings" TO "authenticated";
GRANT ALL ON TABLE "public"."knowledge_suggestion_doc_mappings" TO "service_role";



GRANT ALL ON TABLE "public"."knowledge_suggestions" TO "anon";
GRANT ALL ON TABLE "public"."knowledge_suggestions" TO "authenticated";
GRANT ALL ON TABLE "public"."knowledge_suggestions" TO "service_role";



GRANT ALL ON TABLE "public"."membership_invites" TO "anon";
GRANT ALL ON TABLE "public"."membership_invites" TO "authenticated";
GRANT ALL ON TABLE "public"."membership_invites" TO "service_role";



GRANT ALL ON TABLE "public"."migrations" TO "anon";
GRANT ALL ON TABLE "public"."migrations" TO "authenticated";
GRANT ALL ON TABLE "public"."migrations" TO "service_role";



GRANT ALL ON TABLE "public"."organization_members" TO "anon";
GRANT ALL ON TABLE "public"."organization_members" TO "authenticated";
GRANT ALL ON TABLE "public"."organization_members" TO "service_role";



GRANT ALL ON TABLE "public"."organizations" TO "anon";
GRANT ALL ON TABLE "public"."organizations" TO "authenticated";
GRANT ALL ON TABLE "public"."organizations" TO "service_role";



GRANT ALL ON TABLE "public"."overall_review_knowledge_suggestion_mappings" TO "anon";
GRANT ALL ON TABLE "public"."overall_review_knowledge_suggestion_mappings" TO "authenticated";
GRANT ALL ON TABLE "public"."overall_review_knowledge_suggestion_mappings" TO "service_role";



GRANT ALL ON TABLE "public"."overall_reviews" TO "anon";
GRANT ALL ON TABLE "public"."overall_reviews" TO "authenticated";
GRANT ALL ON TABLE "public"."overall_reviews" TO "service_role";



GRANT ALL ON TABLE "public"."project_repository_mappings" TO "anon";
GRANT ALL ON TABLE "public"."project_repository_mappings" TO "authenticated";
GRANT ALL ON TABLE "public"."project_repository_mappings" TO "service_role";



GRANT ALL ON TABLE "public"."projects" TO "anon";
GRANT ALL ON TABLE "public"."projects" TO "authenticated";
GRANT ALL ON TABLE "public"."projects" TO "service_role";



GRANT ALL ON TABLE "public"."pull_requests" TO "anon";
GRANT ALL ON TABLE "public"."pull_requests" TO "authenticated";
GRANT ALL ON TABLE "public"."pull_requests" TO "service_role";



GRANT ALL ON TABLE "public"."repositories" TO "anon";
GRANT ALL ON TABLE "public"."repositories" TO "authenticated";
GRANT ALL ON TABLE "public"."repositories" TO "service_role";



GRANT ALL ON TABLE "public"."review_feedback_comments" TO "anon";
GRANT ALL ON TABLE "public"."review_feedback_comments" TO "authenticated";
GRANT ALL ON TABLE "public"."review_feedback_comments" TO "service_role";



GRANT ALL ON TABLE "public"."review_feedbacks" TO "anon";
GRANT ALL ON TABLE "public"."review_feedbacks" TO "authenticated";
GRANT ALL ON TABLE "public"."review_feedbacks" TO "service_role";



<<<<<<< HEAD
GRANT ALL ON TABLE "public"."review_suggestion_snippets" TO "anon";
GRANT ALL ON TABLE "public"."review_suggestion_snippets" TO "authenticated";
GRANT ALL ON TABLE "public"."review_suggestion_snippets" TO "service_role";
=======
GRANT ALL ON TABLE "public"."ReviewFeedbackKnowledgeSuggestionMapping" TO "anon";
GRANT ALL ON TABLE "public"."ReviewFeedbackKnowledgeSuggestionMapping" TO "authenticated";
GRANT ALL ON TABLE "public"."ReviewFeedbackKnowledgeSuggestionMapping" TO "service_role";



GRANT ALL ON TABLE "public"."ReviewSuggestionSnippet" TO "anon";
GRANT ALL ON TABLE "public"."ReviewSuggestionSnippet" TO "authenticated";
GRANT ALL ON TABLE "public"."ReviewSuggestionSnippet" TO "service_role";
>>>>>>> 72bd7a3b



GRANT ALL ON TABLE "public"."users" TO "anon";
GRANT ALL ON TABLE "public"."users" TO "authenticated";
GRANT ALL ON TABLE "public"."users" TO "service_role";









ALTER DEFAULT PRIVILEGES FOR ROLE "postgres" IN SCHEMA "public" GRANT ALL ON SEQUENCES  TO "postgres";
ALTER DEFAULT PRIVILEGES FOR ROLE "postgres" IN SCHEMA "public" GRANT ALL ON SEQUENCES  TO "anon";
ALTER DEFAULT PRIVILEGES FOR ROLE "postgres" IN SCHEMA "public" GRANT ALL ON SEQUENCES  TO "authenticated";
ALTER DEFAULT PRIVILEGES FOR ROLE "postgres" IN SCHEMA "public" GRANT ALL ON SEQUENCES  TO "service_role";






ALTER DEFAULT PRIVILEGES FOR ROLE "postgres" IN SCHEMA "public" GRANT ALL ON FUNCTIONS  TO "postgres";
ALTER DEFAULT PRIVILEGES FOR ROLE "postgres" IN SCHEMA "public" GRANT ALL ON FUNCTIONS  TO "anon";
ALTER DEFAULT PRIVILEGES FOR ROLE "postgres" IN SCHEMA "public" GRANT ALL ON FUNCTIONS  TO "authenticated";
ALTER DEFAULT PRIVILEGES FOR ROLE "postgres" IN SCHEMA "public" GRANT ALL ON FUNCTIONS  TO "service_role";






ALTER DEFAULT PRIVILEGES FOR ROLE "postgres" IN SCHEMA "public" GRANT ALL ON TABLES  TO "postgres";
ALTER DEFAULT PRIVILEGES FOR ROLE "postgres" IN SCHEMA "public" GRANT ALL ON TABLES  TO "anon";
ALTER DEFAULT PRIVILEGES FOR ROLE "postgres" IN SCHEMA "public" GRANT ALL ON TABLES  TO "authenticated";
ALTER DEFAULT PRIVILEGES FOR ROLE "postgres" IN SCHEMA "public" GRANT ALL ON TABLES  TO "service_role";






























RESET ALL;<|MERGE_RESOLUTION|>--- conflicted
+++ resolved
@@ -344,6 +344,18 @@
 ALTER TABLE "public"."review_feedback_comments" OWNER TO "postgres";
 
 
+CREATE TABLE IF NOT EXISTS "public"."review_feedback_knowledge_suggestion_mappings" (
+    "id" "uuid" DEFAULT "gen_random_uuid"() NOT NULL,
+    "review_feedback_id" "uuid",
+    "knowledge_suggestion_id" "uuid",
+    "created_at" timestamp(3) with time zone DEFAULT CURRENT_TIMESTAMP NOT NULL,
+    "updated_at" timestamp(3) with time zone NOT NULL
+);
+
+
+ALTER TABLE "public"."review_feedback_knowledge_suggestion_mappings" OWNER TO "postgres";
+
+
 CREATE TABLE IF NOT EXISTS "public"."review_feedbacks" (
     "id" "uuid" DEFAULT "gen_random_uuid"() NOT NULL,
     "overall_review_id" "uuid" NOT NULL,
@@ -361,23 +373,7 @@
 ALTER TABLE "public"."review_feedbacks" OWNER TO "postgres";
 
 
-<<<<<<< HEAD
 CREATE TABLE IF NOT EXISTS "public"."review_suggestion_snippets" (
-=======
-CREATE TABLE IF NOT EXISTS "public"."ReviewFeedbackKnowledgeSuggestionMapping" (
-    "id" "uuid" DEFAULT "gen_random_uuid"() NOT NULL,
-    "reviewFeedbackId" "uuid",
-    "knowledgeSuggestionId" "uuid",
-    "createdAt" timestamp(3) without time zone DEFAULT CURRENT_TIMESTAMP NOT NULL,
-    "updatedAt" timestamp(3) without time zone NOT NULL
-);
-
-
-ALTER TABLE "public"."ReviewFeedbackKnowledgeSuggestionMapping" OWNER TO "postgres";
-
-
-CREATE TABLE IF NOT EXISTS "public"."ReviewSuggestionSnippet" (
->>>>>>> 72bd7a3b
     "id" "uuid" DEFAULT "gen_random_uuid"() NOT NULL,
     "review_feedback_id" "uuid" NOT NULL,
     "filename" "text" NOT NULL,
@@ -661,23 +657,18 @@
 
 
 
-<<<<<<< HEAD
+ALTER TABLE ONLY "public"."review_feedback_knowledge_suggestion_mappings"
+    ADD CONSTRAINT "review_feedback_knowledge_suggesti_knowledge_suggestion_id_fkey" FOREIGN KEY ("knowledge_suggestion_id") REFERENCES "public"."knowledge_suggestions"("id");
+
+
+
+ALTER TABLE ONLY "public"."review_feedback_knowledge_suggestion_mappings"
+    ADD CONSTRAINT "review_feedback_knowledge_suggestion_ma_review_feedback_id_fkey" FOREIGN KEY ("review_feedback_id") REFERENCES "public"."review_feedbacks"("id");
+
+
+
 ALTER TABLE ONLY "public"."review_feedbacks"
     ADD CONSTRAINT "review_feedback_overall_review_id_fkey" FOREIGN KEY ("overall_review_id") REFERENCES "public"."overall_reviews"("id") ON UPDATE CASCADE ON DELETE RESTRICT;
-=======
-ALTER TABLE ONLY "public"."ReviewFeedbackKnowledgeSuggestionMapping"
-    ADD CONSTRAINT "ReviewFeedbackKnowledgeSuggestionMap_knowledgeSuggestionId_fkey" FOREIGN KEY ("knowledgeSuggestionId") REFERENCES "public"."KnowledgeSuggestion"("id");
-
-
-
-ALTER TABLE ONLY "public"."ReviewFeedbackKnowledgeSuggestionMapping"
-    ADD CONSTRAINT "ReviewFeedbackKnowledgeSuggestionMapping_reviewFeedbackId_fkey" FOREIGN KEY ("reviewFeedbackId") REFERENCES "public"."ReviewFeedback"("id");
-
-
-
-ALTER TABLE ONLY "public"."ReviewFeedback"
-    ADD CONSTRAINT "ReviewFeedback_overallReviewId_fkey" FOREIGN KEY ("overallReviewId") REFERENCES "public"."OverallReview"("id") ON UPDATE CASCADE ON DELETE RESTRICT;
->>>>>>> 72bd7a3b
 
 
 
@@ -1069,27 +1060,21 @@
 
 
 
+GRANT ALL ON TABLE "public"."review_feedback_knowledge_suggestion_mappings" TO "anon";
+GRANT ALL ON TABLE "public"."review_feedback_knowledge_suggestion_mappings" TO "authenticated";
+GRANT ALL ON TABLE "public"."review_feedback_knowledge_suggestion_mappings" TO "service_role";
+
+
+
 GRANT ALL ON TABLE "public"."review_feedbacks" TO "anon";
 GRANT ALL ON TABLE "public"."review_feedbacks" TO "authenticated";
 GRANT ALL ON TABLE "public"."review_feedbacks" TO "service_role";
 
 
 
-<<<<<<< HEAD
 GRANT ALL ON TABLE "public"."review_suggestion_snippets" TO "anon";
 GRANT ALL ON TABLE "public"."review_suggestion_snippets" TO "authenticated";
 GRANT ALL ON TABLE "public"."review_suggestion_snippets" TO "service_role";
-=======
-GRANT ALL ON TABLE "public"."ReviewFeedbackKnowledgeSuggestionMapping" TO "anon";
-GRANT ALL ON TABLE "public"."ReviewFeedbackKnowledgeSuggestionMapping" TO "authenticated";
-GRANT ALL ON TABLE "public"."ReviewFeedbackKnowledgeSuggestionMapping" TO "service_role";
-
-
-
-GRANT ALL ON TABLE "public"."ReviewSuggestionSnippet" TO "anon";
-GRANT ALL ON TABLE "public"."ReviewSuggestionSnippet" TO "authenticated";
-GRANT ALL ON TABLE "public"."ReviewSuggestionSnippet" TO "service_role";
->>>>>>> 72bd7a3b
 
 
 
