{
  "name": "@liam-hq/db",
  "private": true,
  "version": "0.0.0",
  "publishConfig": {
    "access": "restricted"
  },
  "main": "src/index.ts",
  "dependencies": {
    "@supabase/ssr": "0.6.1",
    "@supabase/supabase-js": "2.49.4"
  },
  "devDependencies": {
    "@biomejs/biome": "1.9.4",
    "@liam-hq/configs": "workspace:*",
<<<<<<< HEAD
    "supabase": "2.20.12",
    "type-fest": "4.40.0",
=======
    "supabase": "2.22.2",
>>>>>>> d5245060
    "typescript": "5.8.3"
  },
  "scripts": {
    "build": "tsc",
    "fmt": "concurrently \"pnpm:fmt:*\"",
    "fmt:biome": "biome check --write --unsafe .",
    "lint": "concurrently \"pnpm:lint:*\"",
    "lint:biome": "biome check .",
    "lint:tsc": "tsc --noEmit",
    "supabase:gen": "concurrently \"pnpm:supabase:gen:*\"",
    "supabase:gen:schema_sql": "pnpm supabase db dump --local > ./schema/schema.sql",
    "supabase:gen:types": "supabase gen types typescript --local > supabase/database.types.ts && biome check --write --unsafe supabase/database.types.ts",
    "supabase:migration": "supabase db diff -f",
    "supabase:migration:new": "supabase migration new",
    "supabase:migration:up": "supabase migration up",
    "supabase:reset": "pnpm supabase db reset",
    "supabase:start": "pnpm supabase start",
    "supabase:stop": "pnpm supabase stop"
  }
}<|MERGE_RESOLUTION|>--- conflicted
+++ resolved
@@ -13,12 +13,8 @@
   "devDependencies": {
     "@biomejs/biome": "1.9.4",
     "@liam-hq/configs": "workspace:*",
-<<<<<<< HEAD
-    "supabase": "2.20.12",
+    "supabase": "2.22.2",
     "type-fest": "4.40.0",
-=======
-    "supabase": "2.22.2",
->>>>>>> d5245060
     "typescript": "5.8.3"
   },
   "scripts": {
