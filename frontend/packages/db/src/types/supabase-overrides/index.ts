import type { MergeDeep } from 'type-fest'
import type { Database as DatabaseGenerated } from '../../../supabase/database.types'
import type { KnowledgeSuggestionDocMappingsOverride } from './knowledge_suggestion_doc_mappings'
import type { KnowledgeSuggestionsOverride } from './knowledge_suggestions'
import type { MigrationsOverride } from './migrations'
import type { OverallReviewKnowledgeSuggestionMappingsOverride } from './overall_review_knowledge_suggestion_mappings'
import type { ProjectRepositoryMappingsOverride } from './project_repository_mappings'

export type AppDatabaseOverrides = MergeDeep<
  DatabaseGenerated,
  KnowledgeSuggestionsOverride &
<<<<<<< HEAD
    KnowledgeSuggestionDocMappingsOverride &
    OverallReviewKnowledgeSuggestionMappingsOverride
=======
    OverallReviewKnowledgeSuggestionMappingsOverride &
    ProjectRepositoryMappingsOverride &
    MigrationsOverride
>>>>>>> 5c7b90c7
><|MERGE_RESOLUTION|>--- conflicted
+++ resolved
@@ -9,12 +9,8 @@
 export type AppDatabaseOverrides = MergeDeep<
   DatabaseGenerated,
   KnowledgeSuggestionsOverride &
-<<<<<<< HEAD
     KnowledgeSuggestionDocMappingsOverride &
-    OverallReviewKnowledgeSuggestionMappingsOverride
-=======
     OverallReviewKnowledgeSuggestionMappingsOverride &
     ProjectRepositoryMappingsOverride &
     MigrationsOverride
->>>>>>> 5c7b90c7
 >