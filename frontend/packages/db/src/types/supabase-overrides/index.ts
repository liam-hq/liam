--- conflicted
+++ resolved
@@ -5,8 +5,8 @@
 import type { OverallReviewKnowledgeSuggestionMappingsOverride } from './overall_review_knowledge_suggestion_mappings'
 import type { OverallReviewsOverride } from './overall_reviews'
 import type { ProjectRepositoryMappingsOverride } from './project_repository_mappings'
+import type { ReviewFeedbackCommentsOverride } from './review_feedback_comments'
 import type { ReviewFeedbacksOverride } from './review_feedbacks'
-import type { ReviewFeedbackCommentsOverride } from './review_feedback_comments'
 
 export type AppDatabaseOverrides = MergeDeep<
   DatabaseGenerated,
@@ -14,10 +14,7 @@
     OverallReviewKnowledgeSuggestionMappingsOverride &
     OverallReviewsOverride &
     ReviewFeedbacksOverride &
-<<<<<<< HEAD
-    ReviewFeedbackCommentsOverride
-=======
+    ReviewFeedbackCommentsOverride &
     ProjectRepositoryMappingsOverride &
     MigrationsOverride
->>>>>>> 0746f5c3
 >