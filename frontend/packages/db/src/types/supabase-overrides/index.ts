--- conflicted
+++ resolved
@@ -4,21 +4,15 @@
 import type { KnowledgeSuggestionsOverride } from './knowledge_suggestions'
 import type { MigrationsOverride } from './migrations'
 import type { OverallReviewKnowledgeSuggestionMappingsOverride } from './overall_review_knowledge_suggestion_mappings'
-<<<<<<< HEAD
+import type { ProjectRepositoryMappingsOverride } from './project_repository_mappings'
 import type { SchemaFilePathsOverride } from './schema_file_paths'
-=======
-import type { ProjectRepositoryMappingsOverride } from './project_repository_mappings'
->>>>>>> 01a8aa97
 
 export type AppDatabaseOverrides = MergeDeep<
   DatabaseGenerated,
   KnowledgeSuggestionsOverride &
     OverallReviewKnowledgeSuggestionMappingsOverride &
-<<<<<<< HEAD
-    SchemaFilePathsOverride
-=======
+    SchemaFilePathsOverride &
     ProjectRepositoryMappingsOverride &
     MigrationsOverride &
     GithubPullRequestsOverride
->>>>>>> 01a8aa97
 >