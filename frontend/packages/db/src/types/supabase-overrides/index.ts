--- conflicted
+++ resolved
@@ -14,10 +14,7 @@
     OverallReviewKnowledgeSuggestionMappingsOverride &
     OverallReviewsOverride &
     ReviewFeedbacksOverride &
-<<<<<<< HEAD
-    ReviewSuggestionSnippetsOverride
-=======
+    ReviewSuggestionSnippetsOverride &
     ProjectRepositoryMappingsOverride &
     MigrationsOverride
->>>>>>> b72f59f2
 >