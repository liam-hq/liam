--- conflicted
+++ resolved
@@ -1,10 +1,7 @@
 import type { MergeDeep } from 'type-fest'
 import type { Database as DatabaseGenerated } from '../../../supabase/database.types'
-<<<<<<< HEAD
 import type { DocFilePathsOverride } from './doc_file_paths'
-=======
 import type { GithubPullRequestsOverride } from './github_pull_requests'
->>>>>>> e3b8d853
 import type { KnowledgeSuggestionsOverride } from './knowledge_suggestions'
 import type { MigrationsOverride } from './migrations'
 import type { OverallReviewKnowledgeSuggestionMappingsOverride } from './overall_review_knowledge_suggestion_mappings'
@@ -14,11 +11,8 @@
   DatabaseGenerated,
   KnowledgeSuggestionsOverride &
     OverallReviewKnowledgeSuggestionMappingsOverride &
-<<<<<<< HEAD
-    DocFilePathsOverride
-=======
+    DocFilePathsOverride &
     ProjectRepositoryMappingsOverride &
     MigrationsOverride &
     GithubPullRequestsOverride
->>>>>>> e3b8d853
 >