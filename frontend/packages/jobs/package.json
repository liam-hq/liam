{
  "name": "@liam-hq/jobs",
  "private": true,
  "version": "0.1.0",
  "publishConfig": {
    "access": "restricted"
  },
  "main": "src/index.ts",
  "dependencies": {
<<<<<<< HEAD
    "@ai-sdk/openai": "1.3.22",
=======
    "@langchain/core": "0.3.49",
    "@langchain/openai": "0.5.7",
>>>>>>> 8b44ffd7
    "@liam-hq/db": "workspace:*",
    "@liam-hq/db-structure": "workspace:*",
    "@liam-hq/github": "workspace:*",
    "@mastra/core": "0.9.3",
    "@sentry/node": "9.14.0",
    "@trigger.dev/build": "3.3.17",
    "@trigger.dev/sdk": "3.3.17",
    "@valibot/to-json-schema": "1.0.0",
    "ai": "4.3.15",
    "langfuse": "3.37.2",
    "langfuse-vercel": "3.37.2",
    "minimatch": "10.0.1",
    "uuid": "11.1.0",
    "valibot": "1.0.0",
    "yaml": "2.7.1"
  },
  "devDependencies": {
    "@biomejs/biome": "1.9.4",
    "@liam-hq/configs": "workspace:*",
    "@sentry/esbuild-plugin": "3.3.1",
    "@types/json-schema": "7.0.15",
    "@types/node": "22.15.3",
    "@types/uuid": "10.0.0",
    "dotenv": "16.5.0",
    "eslint": "9.25.1",
    "glob": "11.0.2",
    "json-schema": "0.4.0",
    "trigger.dev": "3.3.17",
    "typescript": "5.8.3",
    "vitest": "3.1.2"
  },
  "scripts": {
    "deploy": "trigger deploy",
    "dev": "tsc --watch",
    "fmt": "concurrently \"pnpm:fmt:*\"",
    "fmt:biome": "biome check --write --unsafe .",
    "fmt:eslint": "eslint --fix .",
    "lint": "concurrently \"pnpm:lint:*\"",
    "lint:biome": "biome check .",
    "lint:eslint": "eslint .",
    "lint:tsc": "tsc --noEmit",
    "postinstall": "cp ../db-structure/node_modules/@ruby/prism/src/prism.wasm prism.wasm",
    "test": "vitest --watch=false --passWithNoTests",
    "trigger:dev": "trigger dev"
  },
  "optionalDependencies": {
    "@libsql/linux-x64-gnu": "0.4.7"
  }
}<|MERGE_RESOLUTION|>--- conflicted
+++ resolved
@@ -7,12 +7,7 @@
   },
   "main": "src/index.ts",
   "dependencies": {
-<<<<<<< HEAD
     "@ai-sdk/openai": "1.3.22",
-=======
-    "@langchain/core": "0.3.49",
-    "@langchain/openai": "0.5.7",
->>>>>>> 8b44ffd7
     "@liam-hq/db": "workspace:*",
     "@liam-hq/db-structure": "workspace:*",
     "@liam-hq/github": "workspace:*",
