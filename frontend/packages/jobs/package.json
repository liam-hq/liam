--- conflicted
+++ resolved
@@ -15,11 +15,8 @@
     "@valibot/to-json-schema": "1.0.0",
     "langfuse": "3.37.1",
     "langfuse-langchain": "3.36.0",
-<<<<<<< HEAD
     "minimatch": "10.0.1",
     "uuid": "10.0.0",
-=======
->>>>>>> 6371d56b
     "valibot": "^1.0.0-beta.5"
   },
   "devDependencies": {
