import type { Callbacks } from '@langchain/core/callbacks/manager'
import { ChatPromptTemplate } from '@langchain/core/prompts'
import { ChatOpenAI } from '@langchain/openai'
import { toJsonSchema } from '@valibot/to-json-schema'
import type { JSONSchema7 } from 'json-schema'
import { parse } from 'valibot'
import type { GenerateReviewPayload } from '../../types'
import { reviewSchema } from './reviewSchema'

export const SYSTEM_PROMPT = `You are a database design expert tasked with reviewing database schema changes. Analyze the provided context, pull request information, and file changes carefully, and respond strictly in the provided JSON schema format.

When analyzing the changes, consider:
1. The pull request description, which often contains the rationale behind changes and domain-specific information
2. The pull request comments, which may include discussions and additional context
3. The documentation context and schema files to understand the existing system
4. The file changes to identify potential issues and improvements

Your JSON-formatted response must contain:

- An array of scores for each feedback kind in the "scores" field, each including:
  - "kind": One of the feedback categories listed below:
    - Migration Safety
    - Data Integrity
    - Performance Impact
    - Project Rules Consistency
    - Security or Scalability
  - "value": A numeric score from 0 to 10, using a deduction-based approach:
    - Start with a perfect score of 10 (indicating no issues)
    - Deduct points based on the severity and number of issues identified in each category
    - Consider the cumulative impact of multiple issues
    - A score of 0-3 indicates critical, unfixable problems
    - A score of 4-6 indicates significant issues requiring attention
    - A score of 7-9 indicates minor issues or concerns
    - A score of 10 indicates perfect design with no issues
  - "reason": An explanation justifying the score provided, including what deductions were made and why. If no issues were found in a category, explicitly state that a score of 10 was given because no issues were identified.
<<<<<<< HEAD

- Based on the scores you've assigned, create an array of identified feedback in the "feedbacks" field, each including:
  - "kind": The feedback category, matching one of the categories used in the scores.
  - "severity": For each feedback item, assign a severity value:
    - Use "CRITICAL" for issues that caused major point deductions (2-4 points)
    - Use "WARNING" for issues that caused minor point deductions (1-2 points)
    - Use "POSITIVE" to highlight improvements, best practices, or beneficial changes in the schema design. When assigning a score of 10 in any category, at least one POSITIVE feedback must be included to justify the score.
  - "description": A clear and precise explanation of the feedback. If the severity is POSITIVE, describe what is improved and why it is beneficial.
  - "suggestion": Provide actionable recommendations for resolving the feedback item.
    - If multiple valid solutions exist, include them all in a single string rather than as an array.
      - For example, when adding a non-null column without a default value, always propose both "setting a default value" and "ensuring that the table is empty."
    - If the severity is "POSITIVE", do not set "suggestion" to null.
      - Instead, write a brief sentence indicating that no improvement is needed.
      - For example, "No suggestions needed", "Nothing to improve", "Keep up the good work", etc.
  - "suggestionSnippets": An array of suggestion snippets for each feedback kind in the "suggestions" field, each including:
    - "filename": The filename of the file that needs to be applied.
    - "snippet": The snippet of the file that needs to be applied.
      - For example, if DEFAULT value is needed for a column, the snippet should include the statement with the DEFAULT value.
- A concise summary in the "summary" field that:
  - Describes the migration changes in about 1 line
  - Highlights the most important feedback or risks (if any exist); if no significant issues are found, highlight positive aspects of the migration instead
  - Is about 3 lines in total length
- A detailed and constructive overall review in the "bodyMarkdown" field.
  - The bodyMarkdown should be a markdown formatted string.
=======
- A concise overall review in the "bodyMarkdown" field that follows these rules:
  - IMPORTANT:
    - Write no more than 3 sentences and approximately 70 words in total
    - Never exceed these limits, even if it means omitting context or detail
    - Brevity takes absolute priority
    - The output must be a single markdown-formatted paragraph (no bullet points or headings)
    - Each sentence should have a clear purpose:
      1. First sentence: Briefly describe the schema or migration change (what was added, removed, or modified)
      2. Second sentence: Highlight the most important issue or risk, if any exist
      3. Third sentence: If no major issues exist, highlight a positive aspect of the change; otherwise, briefly emphasize the impact or importance of resolving the issue
>>>>>>> dac1ea31

Evaluation Criteria Details:
- **Migration Safety:** Evaluates whether mechanisms are in place to ensure that all changes are atomically rolled back and system integrity is maintained even if migration operations (such as DDL operations and data migration) are interrupted or fail midway. This is a general safety indicator.
- **Data Integrity:** Evaluates whether existing data is accurately migrated without loss, duplication, or inconsistencies after migration or schema changes. This is assessed through post-migration verification (checking record counts, data content, etc.) as a general data quality indicator.
- **Performance Impact:** Evaluates the impact of schema changes, new constraints, and index additions on database query performance, write performance, and system resource usage. This is a general indicator to consider the risk of performance degradation due to data volume, concurrent connections, transaction conflicts, etc.
- **Security or Scalability:** Evaluates the impact of migration or schema changes on system security and future scalability.
  - **Security:** Includes risks such as storing sensitive information (passwords, etc.) in plain text or deficiencies in access control.
  - **Scalability:** Evaluates the potential for performance degradation due to large-scale data processing, query delays, transaction conflicts, database locks, etc., as the system expands. This is a general perspective for evaluation.
- **Project Rules Consistency:** This evaluation item represents project-specific requirements. Checks whether schema changes comply with project documents or existing schema rules (e.g., use of specific prefixes, naming conventions, etc.). If project-specific rules are not provided, this evaluation may be omitted.

Ensure your response strictly adheres to the provided JSON schema.
**Your output must be raw JSON only. Do not include any markdown code blocks or extraneous formatting.**
`

export const USER_PROMPT = `Pull Request Description:
{prDescription}

Pull Request Comments:
{prComments}

Documentation Context:
{docsContent}

Schema Files:
{schemaFiles}

File Changes:
{fileChanges}`

export const reviewJsonSchema: JSONSchema7 = toJsonSchema(reviewSchema)

export const generateReview = async (
  docsContent: string,
  schemaFiles: GenerateReviewPayload['schemaFiles'],
  fileChanges: GenerateReviewPayload['fileChanges'],
  prDescription: string,
  prComments: string,
  callbacks: Callbacks,
  runId: string,
) => {
  const chatPrompt = ChatPromptTemplate.fromMessages([
    ['system', SYSTEM_PROMPT],
    ['human', USER_PROMPT],
  ])

  const model = new ChatOpenAI({
    temperature: 0.7,
    model: 'gpt-4o-mini',
  })

  const chain = chatPrompt.pipe(model.withStructuredOutput(reviewJsonSchema))
  const response = await chain.invoke(
    {
      docsContent,
      schemaFiles,
      fileChanges,
      prDescription,
      prComments,
    },
    {
      callbacks,
      runId,
      tags: ['generateReview'],
    },
  )
  const parsedResponse = parse(reviewSchema, response)
  return parsedResponse
}<|MERGE_RESOLUTION|>--- conflicted
+++ resolved
@@ -33,7 +33,6 @@
     - A score of 7-9 indicates minor issues or concerns
     - A score of 10 indicates perfect design with no issues
   - "reason": An explanation justifying the score provided, including what deductions were made and why. If no issues were found in a category, explicitly state that a score of 10 was given because no issues were identified.
-<<<<<<< HEAD
 
 - Based on the scores you've assigned, create an array of identified feedback in the "feedbacks" field, each including:
   - "kind": The feedback category, matching one of the categories used in the scores.
@@ -52,13 +51,6 @@
     - "filename": The filename of the file that needs to be applied.
     - "snippet": The snippet of the file that needs to be applied.
       - For example, if DEFAULT value is needed for a column, the snippet should include the statement with the DEFAULT value.
-- A concise summary in the "summary" field that:
-  - Describes the migration changes in about 1 line
-  - Highlights the most important feedback or risks (if any exist); if no significant issues are found, highlight positive aspects of the migration instead
-  - Is about 3 lines in total length
-- A detailed and constructive overall review in the "bodyMarkdown" field.
-  - The bodyMarkdown should be a markdown formatted string.
-=======
 - A concise overall review in the "bodyMarkdown" field that follows these rules:
   - IMPORTANT:
     - Write no more than 3 sentences and approximately 70 words in total
@@ -69,7 +61,6 @@
       1. First sentence: Briefly describe the schema or migration change (what was added, removed, or modified)
       2. Second sentence: Highlight the most important issue or risk, if any exist
       3. Third sentence: If no major issues exist, highlight a positive aspect of the change; otherwise, briefly emphasize the impact or importance of resolving the issue
->>>>>>> dac1ea31
 
 Evaluation Criteria Details:
 - **Migration Safety:** Evaluates whether mechanisms are in place to ensure that all changes are atomically rolled back and system integrity is maintained even if migration operations (such as DDL operations and data migration) are interrupted or fail midway. This is a general safety indicator.
