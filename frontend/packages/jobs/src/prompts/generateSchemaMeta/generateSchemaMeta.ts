--- conflicted
+++ resolved
@@ -53,11 +53,8 @@
 export const generateSchemaMeta = async (
   reviewComment: string,
   callbacks: Callbacks,
-<<<<<<< HEAD
   currentSchemaMeta: DBOverride | null,
-=======
   runId: string,
->>>>>>> c7ad58f2
 ) => {
   const model = new ChatOpenAI({
     temperature: 0.7,
