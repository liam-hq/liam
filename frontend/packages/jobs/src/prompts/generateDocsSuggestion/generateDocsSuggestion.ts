import { ChatAnthropic } from '@langchain/anthropic'
import type { Callbacks } from '@langchain/core/callbacks/manager'
<<<<<<< HEAD
import { ChatPromptTemplate } from '@langchain/core/prompts'
import { RunnableLambda } from '@langchain/core/runnables'
import { ChatOpenAI } from '@langchain/openai'
=======
import { PromptTemplate } from '@langchain/core/prompts'
>>>>>>> 3677ae2b
import { toJsonSchema } from '@valibot/to-json-schema'
import { parse } from 'valibot'
import {
  type DocsSuggestion,
  type EvaluationResult,
  docsSuggestionSchema,
  evaluationSchema,
} from './docsSuggestionSchema'

// Common documentation structure description
const DOCS_STRUCTURE_DESCRIPTION = `
The following files may need to be maintained:

schemaPatterns.md:
- Reusable patterns and rules for database schema design
- Structural modeling patterns, naming conventions, preferred types
- Canonical design choices specific to this project

schemaContext.md:
- Project-specific constraints that shape schema design
- Technical assumptions, ORM limitations, domain modeling needs
- Only schema-wide policies (no specific fields/models)

migrationPatterns.md:
- Safe and consistent migration strategies
- Sequencing rules, rollout patterns, reversibility requirements
- Implementation standards for this project

migrationOpsContext.md:
- Operational constraints on executing migrations
- Timing, tooling, deployment risks, safety strategies
`

// Convert schemas to JSON format for LLM
const evaluationJsonSchema = toJsonSchema(evaluationSchema)
const docsSuggestionJsonSchema = toJsonSchema(docsSuggestionSchema)

// Common evaluation response structure for a single file
const fileEvaluationExample = {
  updateNeeded: 'true/false',
  reasoning: 'Detailed explanation of why this file needs to be updated or not',
  suggestedChanges:
    'If updates are needed, provide specific suggestions for what should be added or modified',
}

// Example evaluation response structure for the prompt
const evaluationResponseExample = {
  schemaPatterns: { ...fileEvaluationExample },
  schemaContext: { ...fileEvaluationExample },
  migrationPatterns: { ...fileEvaluationExample },
  migrationOpsContext: { ...fileEvaluationExample },
}

// Example update response structure for the prompt
const updateResponseExample = {
  schemaPatterns: 'Full updated content for schemaPatterns.md',
  migrationPatterns: 'Full updated content for migrationPatterns.md',
}

// Step 1: Evaluation template to determine which files need updates
const EVALUATION_TEMPLATE = ChatPromptTemplate.fromTemplate(`
You are Liam, an expert in schema design and migration strategy for this project.

## Your Task
Analyze the migration review and determine which documentation files need to be updated.

## 📁 Documentation Structure
${DOCS_STRUCTURE_DESCRIPTION}

---

## Migration Review

<text>

{reviewResult}

</text>

## Current Documentation

<docs>

{formattedDocsContent}

</docs>

---

## Your Task
For each documentation file, determine if it needs to be updated based on the migration review.

Return your analysis as a JSON object with the following structure:
<json>

{evaluationResponseExampleJson}

</json>

Guidelines:
- Be conservative - only mark a file for update if there's clear evidence it needs changes
- Provide specific reasoning for each decision
- For files that need updates, include detailed suggestedChanges with specific content to add or modify
- Focus on project-specific insights that would improve documentation
- Consider if the migration review contains new patterns or constraints not already documented
`)

// Step 2: Update template for generating content for files that need updates
const UPDATE_TEMPLATE = ChatPromptTemplate.fromTemplate(`
You are Liam, an expert in schema design and migration strategy for this project.

## Your Task
Update only the documentation files that need changes based on the evaluation results.

## 📁 Documentation Structure
${DOCS_STRUCTURE_DESCRIPTION}

---

## Migration Review

<text>

{reviewResult}

</text>

## Current Documentation

<docs>

{formattedDocsContent}

</docs>

## Evaluation Results

<text>

{evaluationResults}

</text>

---

## Your Task
Generate updated content ONLY for the files that need changes according to the evaluation results.

Return your updates as a JSON object with the following structure:
<json>

{updateResponseExampleJson}

</json>

Guidelines:
- Only include files marked as needing updates in the evaluation results
- For each included file, provide the complete updated content
- Omit files that don't need changes
- Be precise and intentional in your updates
- Focus on reusable knowledge
- Maintain accuracy and clarity
`)

export const generateDocsSuggestion = async (
  reviewResult: string,
  formattedDocsContent: string,
  callbacks: Callbacks,
  predefinedRunId: string,
<<<<<<< HEAD
): Promise<DocsSuggestion> => {
  const evaluationModel = new ChatOpenAI({
    model: 'o3-mini',
  })

  const updateModel = new ChatOpenAI({
=======
) => {
  const prompt = PromptTemplate.fromTemplate(MIGRATION_DOCS_REVIEW_TEMPLATE)
  const model = new ChatAnthropic({
>>>>>>> 3677ae2b
    temperature: 0.7,
    model: 'claude-3-7-sonnet-latest',
  })

  // Convert example objects to JSON strings for template use
  const evaluationResponseExampleJson = JSON.stringify(
    evaluationResponseExample,
    null,
    2,
  )
  const updateResponseExampleJson = JSON.stringify(
    updateResponseExample,
    null,
    2,
  )

  // Create evaluation chain
  const evaluationChain = EVALUATION_TEMPLATE.pipe(
    evaluationModel.withStructuredOutput(evaluationJsonSchema),
  )

  // Create update chain
  const updateChain = UPDATE_TEMPLATE.pipe(
    updateModel.withStructuredOutput(docsSuggestionJsonSchema),
  )

  // Define input type for update step
  type UpdateInput = {
    reviewResult: string
    formattedDocsContent: string
    evaluationResults: string
    updateResponseExampleJson: string
  }

  // Create a router function that returns different runnables based on evaluation
  const docsSuggestionRouter = async (
    inputs: {
      reviewResult: string
      formattedDocsContent: string
      evaluationResponseExampleJson: string
      updateResponseExampleJson: string
    },
    config?: { callbacks?: Callbacks; runId?: string; tags?: string[] },
  ): Promise<DocsSuggestion> => {
    // First, run the evaluation chain
    const evaluationResult: EvaluationResult = await evaluationChain.invoke(
      {
        reviewResult: inputs.reviewResult,
        formattedDocsContent: inputs.formattedDocsContent,
        evaluationResponseExampleJson: inputs.evaluationResponseExampleJson,
      },
      config,
    )

    // Check if any files need updates
    const needsUpdates = Object.values(evaluationResult).some(
      (file) => file.updateNeeded,
    )

    if (needsUpdates) {
      // Collect suggested changes for files that need updates
      const suggestedChanges: Record<string, string> = {}

      for (const [key, value] of Object.entries(evaluationResult)) {
        if (value.updateNeeded) {
          suggestedChanges[key] = value.suggestedChanges
        }
      }

      // Updates are needed, generate new content for files that need changes
      const updateInput: UpdateInput = {
        reviewResult: inputs.reviewResult,
        formattedDocsContent: inputs.formattedDocsContent,
        evaluationResults: JSON.stringify(suggestedChanges, null, 2),
        updateResponseExampleJson: inputs.updateResponseExampleJson,
      }

      const updateResult = await updateChain.invoke(updateInput, {
        callbacks,
        runId: predefinedRunId,
        tags: ['generateDocsSuggestion'],
      })

      return parse(docsSuggestionSchema, updateResult)
    }

    // No updates needed, return empty object
    return {}
  }

  // Create the router chain using RunnableLambda
  const routerChain = new RunnableLambda({
    func: docsSuggestionRouter,
  })

  // Prepare the inputs
  const inputs = {
    reviewResult,
    formattedDocsContent,
    evaluationResponseExampleJson,
    updateResponseExampleJson,
  }

  // Execute the router chain
  return await routerChain.invoke(inputs, {
    callbacks,
    runId: predefinedRunId,
    tags: ['generateDocsSuggestion'],
  })
}<|MERGE_RESOLUTION|>--- conflicted
+++ resolved
@@ -1,12 +1,7 @@
 import { ChatAnthropic } from '@langchain/anthropic'
 import type { Callbacks } from '@langchain/core/callbacks/manager'
-<<<<<<< HEAD
 import { ChatPromptTemplate } from '@langchain/core/prompts'
 import { RunnableLambda } from '@langchain/core/runnables'
-import { ChatOpenAI } from '@langchain/openai'
-=======
-import { PromptTemplate } from '@langchain/core/prompts'
->>>>>>> 3677ae2b
 import { toJsonSchema } from '@valibot/to-json-schema'
 import { parse } from 'valibot'
 import {
@@ -176,18 +171,13 @@
   formattedDocsContent: string,
   callbacks: Callbacks,
   predefinedRunId: string,
-<<<<<<< HEAD
 ): Promise<DocsSuggestion> => {
-  const evaluationModel = new ChatOpenAI({
-    model: 'o3-mini',
-  })
-
-  const updateModel = new ChatOpenAI({
-=======
-) => {
-  const prompt = PromptTemplate.fromTemplate(MIGRATION_DOCS_REVIEW_TEMPLATE)
-  const model = new ChatAnthropic({
->>>>>>> 3677ae2b
+  const evaluationModel = new ChatAnthropic({
+    temperature: 0.2,
+    model: 'claude-3-7-sonnet-latest',
+  })
+
+  const updateModel = new ChatAnthropic({
     temperature: 0.7,
     model: 'claude-3-7-sonnet-latest',
   })
