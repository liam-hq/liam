--- conflicted
+++ resolved
@@ -100,12 +100,8 @@
     branch: string
     traceId?: string
     reasoning: string
-<<<<<<< HEAD
     overallReviewId: string
-=======
-    overallReviewId: number
     reviewFeedbackId?: number | null
->>>>>>> 670f1357
   }) => {
     logger.log('Executing create knowledge suggestion task:', { payload })
     try {
