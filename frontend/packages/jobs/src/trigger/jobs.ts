--- conflicted
+++ resolved
@@ -152,7 +152,6 @@
     const suggestions = await processGenerateDocsSuggestion(payload)
     logger.log('Generated docs suggestions:', { suggestions })
 
-<<<<<<< HEAD
     const suggestionKeys = [
       'schemaPatterns',
       'schemaContext',
@@ -174,22 +173,9 @@
         title: `Docs update from PR #${payload.pullRequestNumber}`,
         path: `docs/${key}`,
         content,
-        repositoryOwner: payload.owner,
-        repositoryName: payload.name,
-        installationId: payload.installationId,
         branch: payload.branchName,
       })
     }
-=======
-    // Create knowledge suggestion for each generated suggestion
-    await createKnowledgeSuggestionTask.trigger({
-      projectId: payload.projectId,
-      type: payload.type,
-      title: `Docs update from PR #${payload.pullRequestNumber}`,
-      path: payload.path,
-      content: suggestions,
-    })
->>>>>>> 39755c7f
 
     return { suggestions }
   },
@@ -203,13 +189,7 @@
     title: string
     path: string
     content: string
-<<<<<<< HEAD
-    repositoryOwner: string
-    repositoryName: string
-    installationId: number
     branch: string
-=======
->>>>>>> 39755c7f
   }) => {
     logger.log('Executing create knowledge suggestion task:', { payload })
     try {
