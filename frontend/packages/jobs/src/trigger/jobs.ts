import { logger, task } from '@trigger.dev/sdk/v3'
import { createClient } from '../libs/supabase'

// FIXME: This should be imported from the app package once we have proper package structure
const OVERRIDE_SCHEMA_FILE_PATH = '.liam/schema-meta.json'
import { getInstallationIdFromRepositoryId } from '../functions/getInstallationIdFromRepositoryId'
import { postComment } from '../functions/postComment'
import { processCreateKnowledgeSuggestion } from '../functions/processCreateKnowledgeSuggestion'
import {
  DOC_FILES,
  processGenerateDocsSuggestion,
} from '../functions/processGenerateDocsSuggestion'
import { processGenerateReview } from '../functions/processGenerateReview'
import { processGenerateSchemaMeta } from '../functions/processGenerateSchemaMeta'
import { processSavePullRequest } from '../functions/processSavePullRequest'
import { processSaveReview } from '../functions/processSaveReview'
import type {
  GenerateReviewPayload,
  GenerateSchemaMetaPayload,
  PostCommentPayload,
  ReviewResponse,
  SavePullRequestWithProjectPayload,
} from '../types'
import { helloWorldTask } from './helloworld'

export const savePullRequestTask = task({
  id: 'save-pull-request',
  run: async (payload: {
    pullRequestNumber: number
    pullRequestTitle: string
    projectId: number
    owner: string
    name: string
    repositoryId: number
    branchName: string
  }) => {
    logger.log('Executing PR save task:', { payload })

    try {
      const result = await processSavePullRequest({
        prNumber: payload.pullRequestNumber,
        pullRequestTitle: payload.pullRequestTitle,
        owner: payload.owner,
        name: payload.name,
        repositoryId: payload.repositoryId,
        branchName: payload.branchName,
      })
      logger.info('Successfully saved PR to database:', { prId: result.prId })

      // Trigger the next task in the chain - generate review
      await generateReviewTask.trigger({
        ...payload,
        pullRequestId: result.prId,
        projectId: payload.projectId,
        repositoryId: payload.repositoryId,
        schemaFiles: result.schemaFiles,
        fileChanges: result.fileChanges,
      })

      return result
    } catch (error) {
      logger.error('Error in savePullRequest task:', { error })
      throw error
    }
  },
})

export const generateReviewTask = task({
  id: 'generate-review',
  run: async (payload: GenerateReviewPayload) => {
<<<<<<< HEAD
    const { reviewComment, traceId } = await processGenerateReview(payload)
    logger.log('Generated review:', { reviewComment })
    await saveReviewTask.trigger({
      reviewComment,
      traceId,
=======
    const review = await processGenerateReview(payload)
    logger.log('Generated review:', { review })
    await saveReviewTask.trigger({
      review,
>>>>>>> 6371d56b
      ...payload,
    })
    return { review }
  },
})

export const saveReviewTask = task({
  id: 'save-review',
  run: async (payload: ReviewResponse & GenerateReviewPayload) => {
    logger.log('Executing review save task:', { payload })
    try {
      await processSaveReview(payload)

      logger.log('Creating knowledge suggestions for docs:', {
        count: payload.schemaFiles.length,
      })

      const installationId = await getInstallationIdFromRepositoryId(
        payload.repositoryId,
      )

      await postCommentTask.trigger({
        reviewComment: payload.review.bodyMarkdown,
        projectId: payload.projectId,
        pullRequestId: payload.pullRequestId,
        repositoryId: payload.repositoryId,
        branchName: payload.branchName,
        traceId: payload.traceId,
      })

      // Trigger docs suggestion generation after review is saved
      await generateDocsSuggestionTask.trigger({
        reviewComment: payload.review.bodyMarkdown,
        projectId: payload.projectId,
        pullRequestNumber: payload.pullRequestNumber,
        owner: payload.owner,
        name: payload.name,
        installationId,
        type: 'DOCS',
        branchName: payload.branchName,
      })

      // Get the overall review ID from the database
      const supabase = createClient()
      const { data: overallReview, error: overallReviewError } = await supabase
        .from('OverallReview')
        .select('id')
        .eq('pullRequestId', payload.pullRequestId)
        .order('createdAt', { ascending: false })
        .limit(1)
        .maybeSingle()

      if (overallReviewError) {
        logger.error('Error fetching overall review', {
          error: overallReviewError,
          pullRequestId: payload.pullRequestId,
        })
      }

      if (!overallReview) {
        logger.error('No overall review found for pull request', {
          pullRequestId: payload.pullRequestId,
        })
      } else {
        // Trigger schema meta suggestion generation after review is saved
        await generateSchemaMetaSuggestionTask.trigger({
          overallReviewId: overallReview.id,
        })
      }

      return { success: true }
    } catch (error) {
      console.error('Error in review process:', error)

      if (error instanceof Error) {
        return {
          success: false,
          error: {
            message: error.message,
            type: error.constructor.name,
          },
        }
      }

      return {
        success: false,
        error: {
          message: 'An unexpected error occurred',
          type: 'UnknownError',
        },
      }
    }
  },
})

export const postCommentTask = task({
  id: 'post-comment',
  run: async (payload: PostCommentPayload) => {
    logger.log('Executing comment post task:', { payload })
    const result = await postComment(payload)
    return result
  },
})

export const generateDocsSuggestionTask = task({
  id: 'generate-docs-suggestion',
  run: async (payload: {
    reviewComment: string
    projectId: number
    pullRequestNumber: number
    owner: string
    name: string
    installationId: number
    type: 'DOCS'
    branchName: string
  }) => {
    const { suggestions, traceId } = await processGenerateDocsSuggestion({
      reviewComment: payload.reviewComment,
      projectId: payload.projectId,
      branchOrCommit: payload.branchName,
    })

    logger.log('Generated docs suggestions:', { suggestions, traceId })

    for (const key of DOC_FILES) {
      const content = suggestions[key]
      if (!content) {
        logger.warn(`No content found for suggestion key: ${key}`)
        continue
      }

      await createKnowledgeSuggestionTask.trigger({
        projectId: payload.projectId,
        type: payload.type,
        title: `Docs update from PR #${payload.pullRequestNumber}`,
        path: `docs/${key}`,
        content,
        branch: payload.branchName,
        traceId,
      })
    }

    return { suggestions, traceId }
  },
})

export const generateSchemaMetaSuggestionTask = task({
  id: 'generate-schema-meta-suggestion',
  run: async (payload: GenerateSchemaMetaPayload) => {
    logger.log('Executing schema meta suggestion task:', { payload })
    const result = await processGenerateSchemaMeta(payload)
    logger.info('Generated schema meta suggestion:', { result })

    // Create a knowledge suggestion with the schema meta using the returned information
    await createKnowledgeSuggestionTask.trigger({
      projectId: result.projectId,
      type: 'SCHEMA',
      title: result.title,
      path: OVERRIDE_SCHEMA_FILE_PATH,
      content: JSON.stringify(result.overrides, null, 2),
      branch: result.branchName,
      traceId: result.traceId,
    })

    return { result }
  },
})

export const createKnowledgeSuggestionTask = task({
  id: 'create-knowledge-suggestion',
  run: async (payload: {
    projectId: number
    type: 'SCHEMA' | 'DOCS'
    title: string
    path: string
    content: string
    branch: string
    traceId?: string
  }) => {
    logger.log('Executing create knowledge suggestion task:', { payload })
    try {
      const result = await processCreateKnowledgeSuggestion(payload)
      logger.info('Successfully created knowledge suggestion:', {
        suggestionId: result.suggestionId,
      })
      return result
    } catch (error) {
      logger.error('Error in createKnowledgeSuggestion task:', { error })
      throw error
    }
  },
})

export const savePullRequest = async (
  payload: SavePullRequestWithProjectPayload,
) => {
  const supabase = createClient()
  const { data: projectMapping, error } = await supabase
    .from('ProjectRepositoryMapping')
    .select(`
      *,
      repository:Repository(*)
    `)
    .eq('projectId', payload.projectId)
    .limit(1)
    .maybeSingle()

  if (error || !projectMapping) {
    throw new Error(`No repository found for project ID: ${payload.projectId}`)
  }

  const { repository } = projectMapping

  await savePullRequestTask.trigger({
    pullRequestNumber: payload.prNumber,
    pullRequestTitle: payload.pullRequestTitle,
    projectId: payload.projectId,
    owner: repository.owner,
    name: repository.name,
    repositoryId: repository.id,
    branchName: payload.branchName,
  })
}

export const helloWorld = async (name?: string) => {
  await helloWorldTask.trigger({ name: name ?? 'World' })
}<|MERGE_RESOLUTION|>--- conflicted
+++ resolved
@@ -68,18 +68,11 @@
 export const generateReviewTask = task({
   id: 'generate-review',
   run: async (payload: GenerateReviewPayload) => {
-<<<<<<< HEAD
-    const { reviewComment, traceId } = await processGenerateReview(payload)
-    logger.log('Generated review:', { reviewComment })
-    await saveReviewTask.trigger({
-      reviewComment,
-      traceId,
-=======
-    const review = await processGenerateReview(payload)
+    const { review, traceId } = await processGenerateReview(payload)
     logger.log('Generated review:', { review })
     await saveReviewTask.trigger({
       review,
->>>>>>> 6371d56b
+      traceId,
       ...payload,
     })
     return { review }
