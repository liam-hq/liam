--- conflicted
+++ resolved
@@ -55,61 +55,7 @@
 export const processGenerateReview = async (
   payload: GenerateReviewPayload,
 ): Promise<{ review: Review; traceId: string }> => {
-<<<<<<< HEAD
   const supabase = createClient()
-=======
-  try {
-    const supabase = createClient()
-
-    const { data: repository, error: repositoryError } = await supabase
-      .from('github_repositories')
-      .select('github_installation_identifier')
-      .eq('id', payload.repositoryId)
-      .single()
-
-    if (repositoryError || !repository) {
-      throw new Error(
-        `Repository with ID ${payload.repositoryId} not found: ${JSON.stringify(repositoryError)}`,
-      )
-    }
-
-    const { data: docPaths, error: docPathsError } = await supabase
-      .from('doc_file_paths')
-      .select('*')
-      .eq('project_id', payload.projectId)
-      .eq('is_review_enabled', true)
-
-    if (docPathsError) {
-      throw new Error(
-        `Error fetching doc paths: ${JSON.stringify(docPathsError)}`,
-      )
-    }
-
-    const docsContentArray = await Promise.all(
-      docPaths.map(async (docPath: { path: string }) => {
-        try {
-          const fileData = await getFileContent(
-            `${payload.owner}/${payload.name}`,
-            docPath.path,
-            payload.branchName,
-            Number(repository.github_installation_identifier),
-          )
-
-          if (!fileData.content) {
-            console.warn(`No content found for ${docPath.path}`)
-            return null
-          }
-
-          return `# ${docPath.path}\n\n${fileData.content}`
-        } catch (error) {
-          console.error(`Error fetching content for ${docPath.path}:`, error)
-          return null
-        }
-      }),
-    )
-
-    const docsContent = docsContentArray.filter(Boolean).join('\n\n---\n\n')
->>>>>>> 9485cf28
 
   const { data: repository, error: repositoryError } = await supabase
     .from('github_repositories')
@@ -124,7 +70,7 @@
   }
 
   const { data: docPaths, error: docPathsError } = await supabase
-    .from('github_doc_file_paths')
+    .from('doc_file_paths')
     .select('*')
     .eq('project_id', payload.projectId)
     .eq('is_review_enabled', true)
