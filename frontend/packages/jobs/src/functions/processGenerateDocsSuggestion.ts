--- conflicted
+++ resolved
@@ -51,11 +51,14 @@
           Number(repository.installationId),
         )
 
-<<<<<<< HEAD
         return {
           id: filename,
           title: filename,
-          content: fileData.content || '',
+          content: fileData.content
+            ? JSON.stringify(
+                Buffer.from(fileData.content, 'base64').toString('utf-8'),
+              ).slice(1, -1)
+            : '',
         }
       } catch (error) {
         console.warn(`Could not fetch file ${filePath}: ${error}`)
@@ -64,16 +67,6 @@
           title: filename,
           content: '',
         }
-=======
-      return {
-        id: filename,
-        title: filename,
-        content: fileData.content
-          ? JSON.stringify(
-              Buffer.from(fileData.content, 'base64').toString('utf-8'),
-            ).slice(1, -1)
-          : '',
->>>>>>> bbc65e6a
       }
     })
 
