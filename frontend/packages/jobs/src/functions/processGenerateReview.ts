--- conflicted
+++ resolved
@@ -1,27 +1,20 @@
-<<<<<<< HEAD
-import { prisma } from '@liam-hq/db'
 import { getFileContent } from '@liam-hq/github'
-import { Langfuse } from 'langfuse'
 import { v4 as uuidv4 } from 'uuid'
-=======
+
 import {
   getFileContent,
   getIssueComments,
   getPullRequestDetails,
 } from '@liam-hq/github'
 import { createClient } from '../libs/supabase'
->>>>>>> 6371d56b
+
 import { generateReview } from '../prompts/generateReview/generateReview'
 import type { GenerateReviewPayload, Review } from '../types'
 import { langfuseLangchainHandler } from './langfuseLangchainHandler'
 
 export const processGenerateReview = async (
   payload: GenerateReviewPayload,
-<<<<<<< HEAD
-): Promise<{ reviewComment: string; traceId: string }> => {
-=======
-): Promise<Review> => {
->>>>>>> 6371d56b
+): Promise<{ review: Review; traceId: string }> => {
   try {
     const supabase = createClient()
 
@@ -78,23 +71,8 @@
     // Filter out null values and join content
     const docsContent = docsContentArray.filter(Boolean).join('\n\n---\n\n')
 
-<<<<<<< HEAD
     const predefinedRunId = uuidv4()
 
-    const langfuse = new Langfuse({
-      publicKey: process.env['LANGFUSE_PUBLIC_KEY'] ?? '',
-      secretKey: process.env['LANGFUSE_SECRET_KEY'] ?? '',
-      baseUrl: process.env['LANGFUSE_BASE_URL'] ?? 'https://cloud.langfuse.com',
-    })
-
-    const trace = langfuse.trace({
-      name: 'overall-review-generation',
-      userId: `project-${payload.projectId}`,
-      id: predefinedRunId,
-    })
-
-    const traceId = trace.id
-=======
     // Fetch PR details to get the description
     const prDetails = await getPullRequestDetails(
       Number(repository.installationId),
@@ -120,7 +98,6 @@
         (comment) => `${comment.user?.login || 'Anonymous'}: ${comment.body}`,
       )
       .join('\n\n')
->>>>>>> 6371d56b
 
     const callbacks = [langfuseLangchainHandler]
     const review = await generateReview(
@@ -132,22 +109,8 @@
       callbacks,
       predefinedRunId,
     )
-<<<<<<< HEAD
 
-    await prisma.overallReview.updateMany({
-      where: {
-        pullRequestId: payload.pullRequestId,
-        branchName: payload.branchName,
-      },
-      data: {
-        traceId,
-      },
-    })
-
-    return { reviewComment: review.bodyMarkdown, traceId }
-=======
-    return review
->>>>>>> 6371d56b
+    return { review: review.bodyMarkdown, traceId: predefinedRunId }
   } catch (error) {
     console.error('Error generating review:', error)
     throw error
