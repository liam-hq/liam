--- conflicted
+++ resolved
@@ -1,10 +1,7 @@
-<<<<<<< HEAD
 import { type DBOverride, dbOverrideSchema } from '@liam-hq/db-structure'
 import { getFileContent } from '@liam-hq/github'
+import { v4 as uuidv4 } from 'uuid'
 import { safeParse } from 'valibot'
-=======
-import { v4 as uuidv4 } from 'uuid'
->>>>>>> c7ad58f2
 import { createClient } from '../libs/supabase'
 import { generateSchemaMeta } from '../prompts/generateSchemaMeta/generateSchemaMeta'
 import type { GenerateSchemaMetaPayload, SchemaMetaResult } from '../types'
@@ -82,11 +79,8 @@
     const schemaMeta = await generateSchemaMeta(
       overallReview.reviewComment || '',
       callbacks,
-<<<<<<< HEAD
       currentSchemaMeta,
-=======
       predefinedRunId,
->>>>>>> c7ad58f2
     )
 
     // Return the schema meta along with information needed for createKnowledgeSuggestionTask
