import {
  createPullRequestComment,
  updatePullRequestComment,
} from '@liam-hq/github'
<<<<<<< HEAD
import type { PostCommentPayload } from '../types'
=======
import { createClient } from '../libs/supabase'
import type { ReviewResponse } from '../types'
>>>>>>> a326dbaf

export async function postComment(
  payload: PostCommentPayload,
): Promise<{ success: boolean; message: string }> {
  try {
    const { reviewComment, pullRequestId, repositoryId } = payload
    const supabase = createClient()

    // Get repository information
    const { data: repository, error: repoError } = await supabase
      .from('Repository')
      .select('*')
      .eq('id', repositoryId)
      .single()

    if (repoError || !repository) {
      throw new Error(
        `Repository with ID ${repositoryId} not found: ${repoError?.message}`,
      )
    }

    // Check if there's an existing PR record with a comment
    const { data: prRecord, error: prError } = await supabase
      .from('PullRequest')
      .select(`
        *,
        Migration!Migration_pullRequestId_fkey (
          id
        )
      `)
      .eq('id', pullRequestId)
      .single()

    if (prError || !prRecord) {
      throw new Error(
        `Pull request with ID ${pullRequestId} not found: ${prError?.message}`,
      )
    }

    if (!prRecord.Migration || !prRecord.Migration[0]) {
      throw new Error(
        `Migration for Pull request with ID ${pullRequestId} not found`,
      )
    }

    const migration = prRecord.Migration[0]
    const migrationUrl = `${process.env['NEXT_PUBLIC_BASE_URL']}/app/migrations/${migration.id}`

    // Append migration URL to the review comment
    const fullComment = `${reviewComment}\n\nMigration URL: ${migrationUrl}`

    // Get installation ID from repository
    const installationId = repository.installationId
    const owner = repository.owner
    const repo = repository.name

    // If PR already has a comment, update it; otherwise create a new one
    if (prRecord.commentId) {
      await updatePullRequestComment(
        Number(installationId),
        owner,
        repo,
        Number(prRecord.commentId),
        fullComment,
      )
    } else {
      const commentResponse = await createPullRequestComment(
        Number(installationId),
        owner,
        repo,
        Number(prRecord.pullNumber),
        fullComment,
      )

      // Update PR record with the comment ID
      const { error: updateError } = await supabase
        .from('PullRequest')
        .update({ commentId: commentResponse.id })
        .eq('id', pullRequestId)

      if (updateError) {
        throw new Error(
          `Failed to update pull request with comment ID: ${updateError.message}`,
        )
      }
    }

    return {
      success: true,
      message: 'Review comment posted successfully',
    }
  } catch (error) {
    console.error('Error posting comment:', error)
    throw error
  }
}<|MERGE_RESOLUTION|>--- conflicted
+++ resolved
@@ -2,12 +2,8 @@
   createPullRequestComment,
   updatePullRequestComment,
 } from '@liam-hq/github'
-<<<<<<< HEAD
 import type { PostCommentPayload } from '../types'
-=======
 import { createClient } from '../libs/supabase'
-import type { ReviewResponse } from '../types'
->>>>>>> a326dbaf
 
 export async function postComment(
   payload: PostCommentPayload,
