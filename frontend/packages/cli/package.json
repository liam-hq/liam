{
  "name": "@liam/cli",
  "private": true,
  "version": "0.0.0",
  "type": "module",
  "bin": {
    "liam": "./dist-cli/bin/cli.js"
  },
  "scripts": {
    "dev": "pnpm run build:cli && node ./dist-cli/bin/cli.js erd dev --input ./fixtures/input.sql",
    "build": "pnpm run build:cli && node ./dist-cli/bin/cli.js erd build --input ./fixtures/input.sql",
    "preview": "pnpm run build:cli && node ./dist-cli/bin/cli.js erd preview",
    "build:cli": "tsc -p tsconfig.node.json",
    "dev:app": "vite",
    "dev:css": "tcm src --watch",
    "gen": "conc -c auto pnpm:gen:*",
    "gen:css": "tcm src",
    "lint": "conc -c auto pnpm:lint:*",
    "lint:biome": "biome check .",
    "lint:tsc": "tsc --noEmit",
    "fmt": "conc -c auto pnpm:fmt:*",
    "fmt:biome": "biome check --write --unsafe .",
    "test": "pnpm vitest"
  },
  "dependencies": {
    "@liam/erd-core": "workspace:*",
    "commander": "^12.1.0",
    "destyle.css": "^4.0.1",
    "react": "^18",
    "react-dom": "^18",
    "vite": "^5.4.10"
  },
  "devDependencies": {
    "@biomejs/biome": "1.9.3",
    "@types/node": "^22.9.0",
    "@types/react": "^18",
    "@types/react-dom": "^18",
    "@vitejs/plugin-react": "^4.3.3",
<<<<<<< HEAD
    "typescript": "^5",
    "vitest": "^2.1.4"
=======
    "typed-css-modules": "^0.9.1",
    "typescript": "^5"
>>>>>>> e41f2a14
  }
}<|MERGE_RESOLUTION|>--- conflicted
+++ resolved
@@ -36,12 +36,8 @@
     "@types/react": "^18",
     "@types/react-dom": "^18",
     "@vitejs/plugin-react": "^4.3.3",
-<<<<<<< HEAD
+    "typed-css-modules": "^0.9.1",
     "typescript": "^5",
     "vitest": "^2.1.4"
-=======
-    "typed-css-modules": "^0.9.1",
-    "typescript": "^5"
->>>>>>> e41f2a14
   }
 }