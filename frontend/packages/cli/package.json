{
  "name": "@liam-hq/cli",
  "description": "Command-line tool designed to generate a web application that displays ER diagrams. See https://liambx.com/docs/cli",
  "keywords": [
    "data-visualization",
    "entity-relationship-diagram",
    "er-diagram",
    "erd"
  ],
  "homepage": "https://github.com/liam-hq/liam",
  "bugs": "https://github.com/liam-hq/liam/issues",
  "repository": {
    "type": "git",
    "url": "https://github.com/liam-hq/liam.git"
  },
  "license": "Apache-2.0",
  "private": false,
  "version": "0.5.2",
  "type": "module",
  "publishConfig": {
    "access": "public"
  },
  "bin": {
    "liam": "./dist-cli/bin/cli.js"
  },
  "dependencies": {
    "@liam-hq/db-structure": "workspace:*",
    "@liam-hq/erd-core": "workspace:*",
    "@prisma/internals": "6.2.1",
    "commander": "12.1.0",
    "glob": "11.0.1",
    "inquirer": "12.3.2",
    "react": "18.3.1",
    "react-dom": "18",
    "valibot": "^1.0.0-beta.5",
    "yoctocolors": "2.1.1"
  },
  "devDependencies": {
    "@biomejs/biome": "1.9.4",
    "@rollup/plugin-node-resolve": "15.3.1",
    "@rollup/plugin-typescript": "12.1.2",
    "@types/glob": "8.1.0",
    "@types/node": "22.9.0",
    "@types/react": "18",
    "@types/react-dom": "18",
    "@vitejs/plugin-react": "4.3.3",
    "rollup": "4.27.3",
    "rollup-plugin-execute": "1.1.1",
    "typed-css-modules": "0.9.1",
<<<<<<< HEAD
    "typescript": "5.8.2",
    "vite": "6.2.4",
=======
    "typescript": "5",
    "vite": "6.2.5",
>>>>>>> 6c25a93a
    "vite-tsconfig-paths": "5.1.3",
    "vitest": "3.0.8"
  },
  "scripts": {
    "build": "pnpm run '/^build:.*/'",
    "build:cli": "rollup -c  && pnpm run cp:prism",
    "build:vite": "vite build",
    "command:build": "node ./dist-cli/bin/cli.js erd build --input https://github.com/mastodon/mastodon/blob/main/db/schema.rb --format schemarb",
    "cp:prism": "cp ../db-structure/node_modules/@ruby/prism/src/prism.wasm ./dist-cli/bin/prism.wasm",
    "dev": "pnpm command:build && cp dist/schema.json public/ && pnpm run '/^dev:.*/'",
    "dev:app": "vite --port 5173",
    "dev:css": "tcm src --watch",
    "fmt": "pnpm run '/^fmt:.*/'",
    "fmt:biome": "biome check --write --unsafe .",
    "gen": "pnpm run '/^gen:.*/'",
    "gen:css": "tcm src",
    "lint": "pnpm run '/^lint:.*/'",
    "lint:biome": "biome check --error-on-warnings .",
    "lint:tsc": "tsc --noEmit",
    "test": "vitest run"
  },
  "files": [
    "dist-cli/**/*"
  ]
}<|MERGE_RESOLUTION|>--- conflicted
+++ resolved
@@ -47,13 +47,8 @@
     "rollup": "4.27.3",
     "rollup-plugin-execute": "1.1.1",
     "typed-css-modules": "0.9.1",
-<<<<<<< HEAD
     "typescript": "5.8.2",
-    "vite": "6.2.4",
-=======
-    "typescript": "5",
     "vite": "6.2.5",
->>>>>>> 6c25a93a
     "vite-tsconfig-paths": "5.1.3",
     "vitest": "3.0.8"
   },
