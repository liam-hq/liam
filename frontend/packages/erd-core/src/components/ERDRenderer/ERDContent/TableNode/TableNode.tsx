import {
  updateActiveTableName,
  useDBStructureStore,
  useUserEditingStore,
} from '@/stores'
import type { Table } from '@liam-hq/db-structure'
import { DiamondFillIcon, DiamondIcon, KeyRound } from '@liam-hq/ui'
import { Handle, type Node, type NodeProps, Position } from '@xyflow/react'
import clsx from 'clsx'
import { type FC, useCallback, useMemo } from 'react'
import { TableHeader } from './TableHeader'
import styles from './TableNode.module.css'

type Data = {
  table: Table
  hoveredTableId: string
}

type TableNodeType = Node<Data, 'Table'>

type Props = NodeProps<TableNodeType>

export const TableNode: FC<Props> = ({ data: { table, hoveredTableId } }) => {
  const { relationships } = useDBStructureStore()
  const {
    active: { tableName },
  } = useUserEditingStore()

  const isRelatedToTable = useCallback(
    (targetTableName: string | undefined) =>
      Object.values(relationships).some(
        (relationship) =>
          (relationship.primaryTableName === table.name ||
            relationship.foreignTableName === table.name) &&
          (relationship.primaryTableName === targetTableName ||
            relationship.foreignTableName === targetTableName),
      ),
    [relationships, table.name],
  )

  const isActive = tableName === table.name
<<<<<<< HEAD

  // A table is "hovered" if it is hovered, or related to the hovered/active table.
  const isTableHovered = useMemo(
    () =>
      hoveredTableId === table.name ||
      isRelatedToTable(hoveredTableId) ||
      isRelatedToTable(tableName),
    [hoveredTableId, tableName, isRelatedToTable, table.name],
  )
=======
  const { showMode } = useUserEditingStore()

>>>>>>> a155377a
  const handleClick = useCallback(() => {
    updateActiveTableName(table.name)
  }, [table])

  return (
    <button
      type="button"
      className={clsx(
        styles.wrapper,
        isTableHovered && styles.wrapperHover,
        isActive && styles.wrapperActive,
      )}
      onClick={handleClick}
    >
      <TableHeader name={table.name} />
      {showMode === 'ALL_FIELDS' && (
        <ul>
          {Object.values(table.columns).map((column) => {
            const handleId = `${table.name}-${column.name}`
            const isSource = Object.values(relationships).some(
              (relationship) =>
                relationship.primaryTableName === table.name &&
                relationship.primaryColumnName === column.name,
            )
            const isTarget = Object.values(relationships).some(
              (relationship) =>
                relationship.foreignTableName === table.name &&
                relationship.foreignColumnName === column.name,
            )

            return (
              <li key={column.name} className={styles.columnWrapper}>
                {column.primary && (
                  <KeyRound
                    width={16}
                    height={16}
                    className={styles.primaryKeyIcon}
                    role="img"
                    aria-label="Primary Key"
                  />
                )}
                {!column.primary &&
                  (column.notNull ? (
                    <DiamondFillIcon
                      width={16}
                      height={16}
                      className={styles.diamondIcon}
                      role="img"
                      aria-label="Not Null"
                    />
                  ) : (
                    <DiamondIcon
                      width={16}
                      height={16}
                      className={styles.diamondIcon}
                      role="img"
                      aria-label="Nullable"
                    />
                  ))}

                <span className={styles.columnNameWrapper}>
                  <span className={styles.columnName}>{column.name}</span>
                  <span className={styles.columnType}>{column.type}</span>
                </span>

                {isSource && (
                  <Handle
                    id={handleId}
                    type="source"
                    position={Position.Right}
                    className={styles.handle}
                  />
                )}

                {isTarget && (
                  <Handle
                    id={handleId}
                    type="target"
                    position={Position.Left}
                    className={styles.handle}
                  />
                )}
              </li>
            )
          })}
        </ul>
      )}
    </button>
  )
}<|MERGE_RESOLUTION|>--- conflicted
+++ resolved
@@ -39,7 +39,6 @@
   )
 
   const isActive = tableName === table.name
-<<<<<<< HEAD
 
   // A table is "hovered" if it is hovered, or related to the hovered/active table.
   const isTableHovered = useMemo(
@@ -49,10 +48,8 @@
       isRelatedToTable(tableName),
     [hoveredTableId, tableName, isRelatedToTable, table.name],
   )
-=======
   const { showMode } = useUserEditingStore()
 
->>>>>>> a155377a
   const handleClick = useCallback(() => {
     updateActiveTableName(table.name)
   }, [table])
