<<<<<<< HEAD
import { useNodesInitialized, useReactFlow } from '@xyflow/react'
import { useCallback, useEffect } from 'react'
import { useERDContentContext } from '../ERDContentContext'
=======
import { useReactFlow } from '@xyflow/react'
import type { Node } from '@xyflow/react'
import { useCallback } from 'react'
>>>>>>> ebb6859e
import { getElkLayout } from './getElkLayout'

export const useAutoLayout = () => {
  const { getNodes, setNodes, getEdges, fitView } = useReactFlow()
  const {
    actions: { setLoading },
  } = useERDContentContext()

  const handleLayout = useCallback(async () => {
    setLoading(true)
    const nodes = getNodes()
    const edges = getEdges()
    const visibleNodes: Node[] = nodes.filter((node) => !node.hidden)
    const hiddenNodes: Node[] = nodes.filter((node) => node.hidden)

    // NOTE: Only include edges where both the source and target are in the nodes
    const nodeMap = new Map(visibleNodes.map((node) => [node.id, node]))
    const visibleEdges = edges.filter((edge) => {
      return nodeMap.get(edge.source) && nodeMap.get(edge.target)
    })

    const newNodes = await getElkLayout({
      nodes: visibleNodes,
      edges: visibleEdges,
    })

<<<<<<< HEAD
    setNodes(newNodes)
    setLoading(false)
=======
    setNodes([...hiddenNodes, ...newNodes])
>>>>>>> ebb6859e
    setTimeout(() => fitView(), 0)
  }, [getNodes, setNodes, getEdges, fitView, setLoading])

  return { handleLayout }
}<|MERGE_RESOLUTION|>--- conflicted
+++ resolved
@@ -1,12 +1,7 @@
-<<<<<<< HEAD
-import { useNodesInitialized, useReactFlow } from '@xyflow/react'
-import { useCallback, useEffect } from 'react'
-import { useERDContentContext } from '../ERDContentContext'
-=======
 import { useReactFlow } from '@xyflow/react'
 import type { Node } from '@xyflow/react'
 import { useCallback } from 'react'
->>>>>>> ebb6859e
+import { useERDContentContext } from '../ERDContentContext'
 import { getElkLayout } from './getElkLayout'
 
 export const useAutoLayout = () => {
@@ -33,12 +28,8 @@
       edges: visibleEdges,
     })
 
-<<<<<<< HEAD
-    setNodes(newNodes)
+    setNodes([...hiddenNodes, ...newNodes])
     setLoading(false)
-=======
-    setNodes([...hiddenNodes, ...newNodes])
->>>>>>> ebb6859e
     setTimeout(() => fitView(), 0)
   }, [getNodes, setNodes, getEdges, fitView, setLoading])
 
