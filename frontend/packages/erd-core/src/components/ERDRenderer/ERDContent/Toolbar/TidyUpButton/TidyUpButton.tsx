import { toolbarActionLogEvent } from '@/features/gtm/utils'
import { useCliVersion } from '@/providers'
import { useUserEditingStore } from '@/stores'
import { IconButton, TidyUpIcon } from '@liam-hq/ui'
import { ToolbarButton } from '@radix-ui/react-toolbar'
import { useReactFlow } from '@xyflow/react'
import { type FC, useCallback } from 'react'
import { useAutoLayout } from '../../useAutoLayout'

export const TidyUpButton: FC = () => {
  const { getNodes, getEdges } = useReactFlow()
  const { handleLayout } = useAutoLayout()
  const { showMode } = useUserEditingStore()
  const { cliVersion } = useCliVersion()
  const handleClick = useCallback(() => {
    toolbarActionLogEvent({
      element: 'tidyUp',
      showMode,
      cliVer: cliVersion.version,
      appEnv: cliVersion.envName,
    })
<<<<<<< HEAD
    handleLayout(getNodes(), getEdges())
  }, [handleLayout, showMode, getNodes, getEdges, cliVersion.version])
=======
    handleLayout(getNodes())
  }, [handleLayout, showMode, getNodes, cliVersion.version, cliVersion.envName])
>>>>>>> 3289d083

  return (
    <ToolbarButton asChild>
      <IconButton
        icon={<TidyUpIcon />}
        tooltipContent="Tidy up"
        onClick={handleClick}
      />
    </ToolbarButton>
  )
}<|MERGE_RESOLUTION|>--- conflicted
+++ resolved
@@ -19,13 +19,15 @@
       cliVer: cliVersion.version,
       appEnv: cliVersion.envName,
     })
-<<<<<<< HEAD
     handleLayout(getNodes(), getEdges())
-  }, [handleLayout, showMode, getNodes, getEdges, cliVersion.version])
-=======
-    handleLayout(getNodes())
-  }, [handleLayout, showMode, getNodes, cliVersion.version, cliVersion.envName])
->>>>>>> 3289d083
+  }, [
+    handleLayout,
+    showMode,
+    getNodes,
+    getEdges,
+    cliVersion.version,
+    cliVersion.envName,
+  ])
 
   return (
     <ToolbarButton asChild>
