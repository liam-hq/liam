--- conflicted
+++ resolved
@@ -116,48 +116,11 @@
         relatedEdges.includes(e) ? highlightEdge(e) : unhighlightEdge(e),
       )
 
-<<<<<<< HEAD
-      const updatedNodes = nodes.map((node) => {
-        if (node.id === nodeId) {
-          return { ...node, data: { ...node.data, isHighlighted: true } }
-        }
-
-        const isRelated = isRelatedToTable(relationships, node.id, nodeId)
-
-        if (isRelated) {
-          const highlightedHandles = getHighlightedHandles(
-            edges,
-            nodeId,
-            node.id,
-          )
-
-          return {
-            ...node,
-            data: {
-              ...node.data,
-              isRelated: isRelated,
-              highlightedHandles: highlightedHandles,
-            },
-          }
-        }
-
-        return {
-          ...node,
-          data: {
-            ...node.data,
-            isRelated: false,
-            isHighlighted: false,
-            highlightedHandles: [],
-          },
-        }
-      })
-=======
       const { nodes: updatedNodes } = highlightNodesAndEdges(
         nodes,
         edges,
         nodeId,
       )
->>>>>>> 0557af3f
 
       setEdges(updatedEdges)
       setNodes(updatedNodes)
@@ -227,7 +190,6 @@
             },
           }
         }
-
         if (isRelatedToActiveNode) {
           const highlightedHandles = getHighlightedHandles(
             edges,
@@ -241,15 +203,9 @@
             ...node,
             data: {
               ...node.data,
-<<<<<<< HEAD
               isRelated: true,
               isHighlighted: isHighlighted,
               highlightedHandles: highlightedHandles,
-=======
-              isHighlighted: true,
-              highlightedHandles:
-                highlightedTargetHandles.concat(highlightedSourceHandles) || [],
->>>>>>> 0557af3f
             },
           }
         }
@@ -303,16 +259,8 @@
               ...node,
               data: {
                 ...node.data,
-<<<<<<< HEAD
-                isRelated: isRelated,
-                isHighlighted: isHighlighted,
+                isHighlighted,
                 highlightedHandles: highlightedHandles,
-=======
-                isHighlighted,
-                highlightedHandles:
-                  highlightedTargetHandles.concat(highlightedSourceHandles) ||
-                  [],
->>>>>>> 0557af3f
               },
             }
           }
