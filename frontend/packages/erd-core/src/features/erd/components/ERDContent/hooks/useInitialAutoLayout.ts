--- conflicted
+++ resolved
@@ -1,13 +1,8 @@
-import type { Node } from '@xyflow/react'
-import { useCallback, useEffect, useMemo, useState } from 'react'
 import type { DisplayArea } from '@/features/erd/types'
 import { computeAutoLayout, highlightNodesAndEdges } from '@/features/erd/utils'
 import { useUserEditing } from '@/stores'
-<<<<<<< HEAD
-=======
 import { type Node, useReactFlow } from '@xyflow/react'
 import { useCallback, useEffect, useMemo, useState } from 'react'
->>>>>>> 9509c04d
 import { useERDContentContext } from '../ERDContentContext'
 import { hasNonRelatedChildNodes, updateNodesHiddenState } from '../utils'
 
