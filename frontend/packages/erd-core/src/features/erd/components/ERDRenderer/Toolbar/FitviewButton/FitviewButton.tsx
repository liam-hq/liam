<<<<<<< HEAD
=======
import { toolbarActionLogEvent } from '@/features/gtm/utils'
import { useVersion } from '@/providers'
import { useUserEditing } from '@/stores'
>>>>>>> 9509c04d
import { type IconButton, Scan } from '@liam-hq/ui'
import { useReactFlow } from '@xyflow/react'
import {
  type ComponentProps,
  type FC,
  type ReactNode,
  useCallback,
} from 'react'
import { toolbarActionLogEvent } from '@/features/gtm/utils'
import { useCustomReactflow } from '@/features/reactflow/hooks'
import { useVersion } from '@/providers'
import { useUserEditing } from '@/stores'
import { ToolbarIconButton } from '../ToolbarIconButton'

interface FitviewButtonProps {
  children?: ReactNode
  size?: ComponentProps<typeof IconButton>['size']
}

export const FitviewButton: FC<FitviewButtonProps> = ({
  children = '',
  size = 'md',
}) => {
  const { fitView } = useReactFlow()
  const { showMode } = useUserEditing()
  const { version } = useVersion()

  const handleClick = useCallback(() => {
    toolbarActionLogEvent({
      element: 'fitview',
      showMode,
      platform: version.displayedOn,
      gitHash: version.gitHash,
      ver: version.version,
      appEnv: version.envName,
    })
    fitView()
  }, [fitView, showMode, version])

  return (
    <ToolbarIconButton
      onClick={handleClick}
      size={size}
      tooltipContent="Zoom to Fit"
      label="Zoom to fit"
      icon={<Scan />}
    >
      {children}
    </ToolbarIconButton>
  )
}<|MERGE_RESOLUTION|>--- conflicted
+++ resolved
@@ -1,9 +1,6 @@
-<<<<<<< HEAD
-=======
 import { toolbarActionLogEvent } from '@/features/gtm/utils'
 import { useVersion } from '@/providers'
 import { useUserEditing } from '@/stores'
->>>>>>> 9509c04d
 import { type IconButton, Scan } from '@liam-hq/ui'
 import { useReactFlow } from '@xyflow/react'
 import {
@@ -12,10 +9,6 @@
   type ReactNode,
   useCallback,
 } from 'react'
-import { toolbarActionLogEvent } from '@/features/gtm/utils'
-import { useCustomReactflow } from '@/features/reactflow/hooks'
-import { useVersion } from '@/providers'
-import { useUserEditing } from '@/stores'
 import { ToolbarIconButton } from '../ToolbarIconButton'
 
 interface FitviewButtonProps {
