import {
  Button,
  Copy,
  KeyRound,
  PanelTop,
  RectangleHorizontal,
  Table2,
} from '@liam-hq/ui'
import { DialogClose } from '@radix-ui/react-dialog'
import { Command } from 'cmdk'
import { type FC, useCallback, useEffect, useState } from 'react'
import { useTableSelection } from '@/features/erd/hooks'
<<<<<<< HEAD
import { useSchema, useUserEditing } from '@/stores'
=======
import { useSchemaOrThrow } from '@/stores'
>>>>>>> 37b9c2a4
import { TableNode } from '../../../ERDContent/components'
import { CommandPaletteSearchInput } from '../CommandPaletteSearchInput'
import type { InputMode, Suggestion } from '../types'
import styles from './CommandPaletteContent.module.css'

const getTableLinkHref = (activeTableName: string) => {
  const searchParams = new URLSearchParams(window.location.search)
  searchParams.set('active', activeTableName)
  return `?${searchParams.toString()}`
}

type Props = {
  closeDialog: () => void
}

export const CommandPaletteContent: FC<Props> = ({ closeDialog }) => {
<<<<<<< HEAD
  const [inputMode, setInputMode] = useState<InputMode>({ type: 'default' })
  const [selectedOption, setSelectedOption] = useState<Suggestion | null>(null)

  const { setShowMode } = useUserEditing()

  const schema = useSchema()
  const table =
    selectedOption?.type === 'table'
      ? schema.current.tables[selectedOption.name]
      : undefined
=======
  const schema = useSchemaOrThrow()
  const [tableName, setTableName] = useState<string | null>(null)
  const table = schema.current.tables[tableName ?? '']
>>>>>>> 37b9c2a4
  const { selectTable } = useTableSelection()

  const goToERD = useCallback(
    (tableName: string) => {
      selectTable({ tableId: tableName, displayArea: 'main' })
      closeDialog()
    },
    [selectTable, closeDialog],
  )

  // Select option by pressing [Enter] key (with/without ⌘ key)
  useEffect(() => {
    const down = (event: KeyboardEvent) => {
      if (!selectedOption) return

      if (selectedOption.type === 'table') {
        const tableName = selectedOption.name
        if (event.key === 'Enter') {
          if (event.metaKey || event.ctrlKey) {
            window.open(getTableLinkHref(tableName))
          } else {
            goToERD(tableName)
          }
        }
      }
    }

    document.addEventListener('keydown', down)
    return () => document.removeEventListener('keydown', down)
  }, [selectedOption])

  return (
    <Command
      value={
        selectedOption ? `${selectedOption.type}|${selectedOption.name}` : ''
      }
      onValueChange={(v) => {
        const [type_, value] = v.split('|')
        if ((type_ === 'command' || type_ === 'table') && value) {
          setSelectedOption({ type: type_, name: value })
        } else {
          setSelectedOption(null)
        }
      }}
      filter={(value, search) => {
        return value.split('|')[1]?.toLowerCase().includes(search.toLowerCase())
          ? 1
          : 0
      }}
    >
      <div className={styles.searchArea}>
        <CommandPaletteSearchInput
          suggestion={selectedOption}
          inputMode={inputMode}
          setInputMode={setInputMode}
        />
        <DialogClose asChild>
          <Button
            size="xs"
            variant="outline-secondary"
            className={styles.escButton}
          >
            ESC
          </Button>
        </DialogClose>
      </div>
      <div className={styles.main}>
        <Command.List>
          <Command.Empty>No results found.</Command.Empty>
          {(inputMode.type === 'default' || inputMode.type === 'table') && (
            <Command.Group heading="Tables">
              {Object.values(schema.current.tables).map((table) => (
                <Command.Item
                  key={table.name}
                  value={`table|${table.name}`}
                  asChild
                >
                  <a
                    href={getTableLinkHref(table.name)}
                    onClick={(event) => {
                      // Do not call preventDefault to allow the default link behavior when ⌘ key is pressed
                      if (event.ctrlKey || event.metaKey) {
                        return
                      }

                      event.preventDefault()
                      goToERD(table.name)
                    }}
                  >
                    <Table2 className={styles.itemIcon} />
                    <span className={styles.itemText}>{table.name}</span>
                  </a>
                </Command.Item>
              ))}
            </Command.Group>
          )}
          {(inputMode.type === 'default' || inputMode.type === 'command') && (
            <Command.Group heading="Command">
              <Command.Item
                value="command|Copy Link"
                onSelect={() => navigator.clipboard.writeText(location.href)}
              >
                <Copy className={styles.itemIcon} />
                <span className={styles.itemText}>Copy Link</span>
              </Command.Item>
              <Command.Item
                value="command|Show All Fields"
                onSelect={() => {
                  setShowMode('ALL_FIELDS')
                  closeDialog()
                }}
              >
                <PanelTop className={styles.itemIcon} />
                <span className={styles.itemText}>Show All Fields</span>
              </Command.Item>
              <Command.Item
                value="command|Show Table Name"
                onSelect={() => {
                  setShowMode('TABLE_NAME')
                  closeDialog()
                }}
              >
                <RectangleHorizontal className={styles.itemIcon} />
                <span className={styles.itemText}>Show Table Name</span>
              </Command.Item>
              <Command.Item
                value="command|Show Key Only"
                onSelect={() => {
                  setShowMode('KEY_ONLY')
                  closeDialog()
                }}
              >
                <KeyRound className={styles.itemIcon} />
                <span className={styles.itemText}>Show Key Only</span>
              </Command.Item>
            </Command.Group>
          )}
        </Command.List>
        <div
          className={styles.previewContainer}
          data-testid="CommandPalettePreview"
        >
          <div className={styles.previewBackground}>
            {table && (
              <TableNode
                id=""
                type="table"
                data={{
                  table: table,
                  isActiveHighlighted: false,
                  isHighlighted: false,
                  isTooltipVisible: false,
                  sourceColumnName: undefined,
                  targetColumnCardinalities: undefined,
                  showMode: 'ALL_FIELDS',
                }}
                dragging={false}
                isConnectable={false}
                positionAbsoluteX={0}
                positionAbsoluteY={0}
                selectable={false}
                deletable={false}
                selected={false}
                draggable={false}
                zIndex={0}
              />
            )}
          </div>
        </div>
      </div>
    </Command>
  )
}<|MERGE_RESOLUTION|>--- conflicted
+++ resolved
@@ -10,11 +10,7 @@
 import { Command } from 'cmdk'
 import { type FC, useCallback, useEffect, useState } from 'react'
 import { useTableSelection } from '@/features/erd/hooks'
-<<<<<<< HEAD
-import { useSchema, useUserEditing } from '@/stores'
-=======
-import { useSchemaOrThrow } from '@/stores'
->>>>>>> 37b9c2a4
+import { useSchemaOrThrow, useUserEditingOrThrow } from '@/stores'
 import { TableNode } from '../../../ERDContent/components'
 import { CommandPaletteSearchInput } from '../CommandPaletteSearchInput'
 import type { InputMode, Suggestion } from '../types'
@@ -31,22 +27,16 @@
 }
 
 export const CommandPaletteContent: FC<Props> = ({ closeDialog }) => {
-<<<<<<< HEAD
   const [inputMode, setInputMode] = useState<InputMode>({ type: 'default' })
   const [selectedOption, setSelectedOption] = useState<Suggestion | null>(null)
 
-  const { setShowMode } = useUserEditing()
-
-  const schema = useSchema()
+  const { setShowMode } = useUserEditingOrThrow()
+
+  const schema = useSchemaOrThrow()
   const table =
     selectedOption?.type === 'table'
       ? schema.current.tables[selectedOption.name]
       : undefined
-=======
-  const schema = useSchemaOrThrow()
-  const [tableName, setTableName] = useState<string | null>(null)
-  const table = schema.current.tables[tableName ?? '']
->>>>>>> 37b9c2a4
   const { selectTable } = useTableSelection()
 
   const goToERD = useCallback(
