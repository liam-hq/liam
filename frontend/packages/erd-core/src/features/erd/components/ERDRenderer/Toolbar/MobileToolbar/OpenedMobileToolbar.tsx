import { ChevronDown, Minus, Plus } from '@liam-hq/ui'
import { useStore } from '@xyflow/react'
import { type FC, useCallback } from 'react'
import { toolbarActionLogEvent } from '@/features/gtm/utils'
import { useVersion } from '@/providers'
import type { ShowMode } from '@/schemas/showMode'
import { useUserEditing } from '@/stores'
<<<<<<< HEAD
=======
import { ChevronDown, Minus, Plus } from '@liam-hq/ui'
import { useStore, useReactFlow } from '@xyflow/react'
import { type FC, useCallback } from 'react'
>>>>>>> 9509c04d
import { FitviewButton } from '../FitviewButton'
import { GroupButton } from '../GroupButton'
import { TidyUpButton } from '../TidyUpButton'
import { ToolbarIconButton } from '../ToolbarIconButton'
import styles from './OpenedMobileToolbar.module.css'

type Props = {
  withGroupButton?: boolean
  toggleOpenClose: () => void
  toggleShowModeMenu: () => void
}

export const OpenedMobileToolbar: FC<Props> = ({
  withGroupButton = false,
  toggleOpenClose,
  toggleShowModeMenu,
}) => {
  const { zoomIn, zoomOut } = useReactFlow()
  const zoomLevel = useStore((store) => store.transform[2])
  const { showMode } = useUserEditing()
  const { version } = useVersion()
  const LabelList: Record<ShowMode, string> = {
    ALL_FIELDS: 'All Fields',
    TABLE_NAME: 'Table Name',
    KEY_ONLY: 'Key Only',
  }
  const showModeLabel = LabelList[showMode]

  const handleClickZoomOut = useCallback(() => {
    toolbarActionLogEvent({
      element: 'zoom',
      zoomLevel: zoomLevel.toFixed(2),
      showMode,
      platform: version.displayedOn,
      gitHash: version.gitHash,
      ver: version.version,
      appEnv: version.envName,
    })
    zoomOut()
  }, [zoomOut, zoomLevel, showMode, version])

  const handleClickZoomIn = useCallback(() => {
    toolbarActionLogEvent({
      element: 'zoom',
      zoomLevel: zoomLevel.toFixed(2),
      showMode: showMode,
      platform: version.displayedOn,
      gitHash: version.gitHash,
      ver: version.version,
      appEnv: version.envName,
    })
    zoomIn()
  }, [zoomIn, zoomLevel, showMode, version])

  return (
    <div className={styles.wrapper}>
      <div className={styles.zoomLevelText}>
        <div className={styles.zoom}>Zoom</div>
        <div className={styles.zoomPercent} aria-label="Zoom level">
          {Math.floor(zoomLevel * 100)}%
        </div>
      </div>
      <hr className={styles.divider} />
      <div className={styles.buttonGroup}>
        <ToolbarIconButton
          onClick={handleClickZoomIn}
          size="sm"
          tooltipContent="Zoom In"
          label="Zoom in"
          icon={<Plus />}
        >
          Zoom in
        </ToolbarIconButton>
        <ToolbarIconButton
          onClick={handleClickZoomOut}
          size="sm"
          tooltipContent="Zoom Out"
          label="Zoom out"
          icon={<Minus />}
        >
          Zoom out
        </ToolbarIconButton>

        <FitviewButton size="sm">Zoom to Fit</FitviewButton>
        <TidyUpButton size="sm">Tidy up</TidyUpButton>
        {withGroupButton && <GroupButton size="sm" />}
      </div>
      <hr className={styles.divider} />

      <div className={styles.showMode}>
        <div className={styles.text}>show</div>
        <button
          type="button"
          onClick={toggleShowModeMenu}
          className={styles.showModeMenuButton}
          aria-label="Show mode"
        >
          {showModeLabel}
          <div className={styles.cheveron}>
            <ChevronDown color="var(--global-foreground, #fff)" />
          </div>
        </button>
      </div>

      <button
        type="button"
        className={styles.closeButton}
        onClick={toggleOpenClose}
      >
        Close
      </button>
    </div>
  )
}<|MERGE_RESOLUTION|>--- conflicted
+++ resolved
@@ -1,16 +1,10 @@
-import { ChevronDown, Minus, Plus } from '@liam-hq/ui'
-import { useStore } from '@xyflow/react'
-import { type FC, useCallback } from 'react'
 import { toolbarActionLogEvent } from '@/features/gtm/utils'
 import { useVersion } from '@/providers'
 import type { ShowMode } from '@/schemas/showMode'
 import { useUserEditing } from '@/stores'
-<<<<<<< HEAD
-=======
 import { ChevronDown, Minus, Plus } from '@liam-hq/ui'
-import { useStore, useReactFlow } from '@xyflow/react'
+import { useReactFlow, useStore } from '@xyflow/react'
 import { type FC, useCallback } from 'react'
->>>>>>> 9509c04d
 import { FitviewButton } from '../FitviewButton'
 import { GroupButton } from '../GroupButton'
 import { TidyUpButton } from '../TidyUpButton'
