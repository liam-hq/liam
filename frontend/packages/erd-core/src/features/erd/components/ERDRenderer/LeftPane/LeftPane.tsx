<<<<<<< HEAD
=======
import { isTableNode } from '@/features/erd/utils'
import { useVersion } from '@/providers'
import { useUserEditing } from '@/stores'
>>>>>>> 9509c04d
import {
  BookText,
  Eye,
  EyeOff,
  GithubLogo,
  LiamLogoMark,
  Megaphone,
  MessagesSquare,
  Sidebar,
  SidebarContent,
  SidebarGroup,
  SidebarGroupContent,
  SidebarGroupLabel,
  SidebarMenu,
  SidebarMenuItem,
} from '@liam-hq/ui'
import { useNodes, useReactFlow } from '@xyflow/react'
import { useCallback, useMemo } from 'react'
import { isTableNode } from '@/features/erd/utils'
import { useCustomReactflow } from '@/features/reactflow/hooks'
import { useVersion } from '@/providers'
import { useUserEditing } from '@/stores'
import { updateNodesHiddenState } from '../../ERDContent/utils'
import { CopyLinkButton } from './CopyLinkButton'
import styles from './LeftPane.module.css'
import { MenuItemLink, type Props as MenuItemLinkProps } from './MenuItemLink'
import { TableNameMenuButton } from './TableNameMenuButton'

export const LeftPane = () => {
  const { version } = useVersion()
  const { selectedNodeIds, setHiddenNodeIds, resetSelectedNodeIds } =
    useUserEditing()
  const { setNodes } = useReactFlow()

  const menuItemLinks = useMemo(
    (): MenuItemLinkProps[] => [
      {
        label: 'Release Notes',
        href: 'https://github.com/liam-hq/liam/releases',
        noreferrer: true,
        target: '_blank',
        icon: <Megaphone className={styles.icon} />,
      },
      {
        label: 'Documentation',
        href: 'https://liambx.com/docs',
        noreferrer: version.displayedOn === 'cli',
        target: '_blank',
        icon: <BookText className={styles.icon} />,
      },
      {
        label: 'Community Forum',
        href: 'https://github.com/liam-hq/liam/discussions',
        noreferrer: true,
        target: '_blank',
        icon: <MessagesSquare className={styles.icon} />,
      },
      {
        label: 'Go to Homepage',
        href: 'https://liambx.com/',
        noreferrer: version.displayedOn === 'cli',
        target: '_blank',
        icon: <LiamLogoMark className={styles.icon} />,
      },
      {
        label: 'Go to GitHub',
        href: 'https://github.com/liam-hq/liam',
        noreferrer: true,
        target: '_blank',
        icon: <GithubLogo className={styles.icon} />,
      },
    ],
    [version.displayedOn],
  )

  const nodes = useNodes()
  const tableNodes = useMemo(() => {
    return nodes.filter(isTableNode).sort((a, b) => {
      const nameA = a.data.table.name
      const nameB = b.data.table.name
      if (nameA < nameB) {
        return -1
      }
      if (nameA > nameB) {
        return 1
      }
      return 0
    })
  }, [nodes])

  const allCount = tableNodes.length
  const visibleCount = tableNodes.filter((node) => !node.hidden).length

  const showOrHideAllNodes = useCallback(() => {
    resetSelectedNodeIds()
    const shouldHide = visibleCount === allCount
    const updatedNodes = updateNodesHiddenState({
      nodes,
      hiddenNodeIds: shouldHide ? nodes.map((node) => node.id) : [],
      shouldHideGroupNodeId: true,
    })
    setNodes(updatedNodes)
    setHiddenNodeIds(shouldHide ? nodes.map((node) => node.id) : null)
  }, [
    nodes,
    visibleCount,
    allCount,
    setNodes,
    setHiddenNodeIds,
    resetSelectedNodeIds,
  ])

  const showSelectedTables = useCallback(() => {
    if (selectedNodeIds.size > 0) {
      const hiddenNodeIds = nodes
        .filter((node) => !selectedNodeIds.has(node.id))
        .map((node) => node.id)
      const updatedNodes = updateNodesHiddenState({
        nodes,
        hiddenNodeIds,
        shouldHideGroupNodeId: true,
      })
      setNodes(updatedNodes)
      setHiddenNodeIds(hiddenNodeIds)
    }
  }, [nodes, selectedNodeIds, setNodes, setHiddenNodeIds])

  return (
    <Sidebar>
      <SidebarContent>
        <SidebarGroup>
          <SidebarGroupLabel className={styles.groupLabel} asChild>
            <span>Tables</span>
            <span className={styles.tablesHeaderRow}>
              <button
                type="button"
                className={styles.showAllButton}
                aria-label={
                  visibleCount === allCount
                    ? 'Hide All Tables'
                    : 'Show All Tables'
                }
                tabIndex={0}
                onClick={showOrHideAllNodes}
              >
                {visibleCount === allCount ? (
                  <EyeOff className={styles.icon} />
                ) : (
                  <Eye className={styles.icon} />
                )}
                <span className={styles.showAllText}>
                  {visibleCount === allCount ? 'Hide All' : 'Show All'}
                </span>
                <span className={styles.visibleCount}>
                  ({visibleCount}/{allCount} visible)
                </span>
              </button>
            </span>
          </SidebarGroupLabel>
          <SidebarGroupContent>
            <SidebarMenu>
              {tableNodes.map((node) => (
                <TableNameMenuButton
                  key={node.id}
                  node={node}
                  nodes={tableNodes}
                  showSelectedTables={showSelectedTables}
                />
              ))}
            </SidebarMenu>

            <SidebarMenu className={styles.contentControls}>
              <CopyLinkButton />
            </SidebarMenu>

            <SidebarMenu className={styles.contentLinks}>
              {menuItemLinks.map((item) => (
                <MenuItemLink {...item} key={item.label} />
              ))}
              <SidebarMenuItem className={styles.versionWrapper}>
                <div className={styles.version}>
                  <span className={styles.versionText}>{`${version.version
                    } + ${version.gitHash.slice(0, 7)} (${version.date})`}</span>
                </div>
              </SidebarMenuItem>
            </SidebarMenu>
          </SidebarGroupContent>
        </SidebarGroup>
      </SidebarContent>
    </Sidebar>
  )
}<|MERGE_RESOLUTION|>--- conflicted
+++ resolved
@@ -1,9 +1,6 @@
-<<<<<<< HEAD
-=======
 import { isTableNode } from '@/features/erd/utils'
 import { useVersion } from '@/providers'
 import { useUserEditing } from '@/stores'
->>>>>>> 9509c04d
 import {
   BookText,
   Eye,
@@ -22,10 +19,6 @@
 } from '@liam-hq/ui'
 import { useNodes, useReactFlow } from '@xyflow/react'
 import { useCallback, useMemo } from 'react'
-import { isTableNode } from '@/features/erd/utils'
-import { useCustomReactflow } from '@/features/reactflow/hooks'
-import { useVersion } from '@/providers'
-import { useUserEditing } from '@/stores'
 import { updateNodesHiddenState } from '../../ERDContent/utils'
 import { CopyLinkButton } from './CopyLinkButton'
 import styles from './LeftPane.module.css'
@@ -185,8 +178,9 @@
               ))}
               <SidebarMenuItem className={styles.versionWrapper}>
                 <div className={styles.version}>
-                  <span className={styles.versionText}>{`${version.version
-                    } + ${version.gitHash.slice(0, 7)} (${version.date})`}</span>
+                  <span className={styles.versionText}>{`${
+                    version.version
+                  } + ${version.gitHash.slice(0, 7)} (${version.date})`}</span>
                 </div>
               </SidebarMenuItem>
             </SidebarMenu>
