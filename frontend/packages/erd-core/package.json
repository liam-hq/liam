{
  "name": "@liam-hq/erd-core",
  "license": "Apache-2.0",
  "version": "0.4.0",
  "type": "module",
  "publishConfig": {
    "access": "public"
  },
  "main": "src/index.ts",
  "dependencies": {
    "@liam-hq/ui": "workspace:*",
    "@radix-ui/react-dialog": "1.1.14",
    "@radix-ui/react-toolbar": "1.1.10",
    "@xyflow/react": "12.3.5",
    "clsx": "2.1.1",
    "cmdk": "1.1.1",
    "elkjs": "0.10.0",
    "nuqs": "2.4.3",
    "pako": "2.1.0",
    "react": "19.1.0",
    "ts-pattern": "5.7.1",
    "valibot": "1.1.0"
  },
  "devDependencies": {
    "@biomejs/biome": "2.0.0",
    "@liam-hq/configs": "workspace:*",
    "@liam-hq/db-structure": "workspace:*",
    "@testing-library/jest-dom": "6.6.3",
    "@testing-library/react": "16.3.0",
    "@testing-library/user-event": "14.6.1",
<<<<<<< HEAD
    "@types/react": "19.1.6",
=======
    "@types/pako": "2.0.3",
    "@types/react": "19.0.0",
>>>>>>> b3c58519
    "@vitejs/plugin-react": "4.5.1",
    "eslint": "9.28.0",
    "happy-dom": "17.6.3",
    "typed-css-modules": "0.9.1",
    "typescript": "5.8.3",
    "vitest": "3.2.2"
  },
  "scripts": {
    "dev": "concurrently \"pnpm:dev:*\"",
    "dev:css": "tcm src --watch",
    "fmt": "concurrently \"pnpm:fmt:*\"",
    "fmt:biome": "biome check --write --unsafe .",
    "fmt:eslint": "eslint --fix .",
    "gen": "concurrently \"pnpm:gen:*\"",
    "gen:css": "tcm src",
    "lint": "concurrently \"pnpm:lint:*\"",
    "lint:biome": "biome check .",
    "lint:eslint": "eslint .",
    "lint:tsc": "tsc --noEmit",
    "test": "vitest --watch=false"
  }
}<|MERGE_RESOLUTION|>--- conflicted
+++ resolved
@@ -28,12 +28,8 @@
     "@testing-library/jest-dom": "6.6.3",
     "@testing-library/react": "16.3.0",
     "@testing-library/user-event": "14.6.1",
-<<<<<<< HEAD
+    "@types/pako": "2.0.3",
     "@types/react": "19.1.6",
-=======
-    "@types/pako": "2.0.3",
-    "@types/react": "19.0.0",
->>>>>>> b3c58519
     "@vitejs/plugin-react": "4.5.1",
     "eslint": "9.28.0",
     "happy-dom": "17.6.3",
