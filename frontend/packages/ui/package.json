{
  "name": "@liam-hq/ui",
  "license": "Apache-2.0",
  "version": "0.0.16",
  "publishConfig": {
    "access": "public"
  },
  "main": "src/index.ts",
  "dependencies": {
<<<<<<< HEAD
    "@radix-ui/react-context-menu": "2.2.14",
=======
    "@radix-ui/react-collapsible": "1.1.10",
>>>>>>> 332b9880
    "@radix-ui/react-dialog": "1.1.11",
    "@radix-ui/react-dropdown-menu": "2.1.12",
    "@radix-ui/react-radio-group": "1.3.4",
    "@radix-ui/react-slot": "1.2.0",
    "@radix-ui/react-switch": "1.2.4",
    "@radix-ui/react-tabs": "1.1.9",
    "@radix-ui/react-toast": "1.2.11",
    "@radix-ui/react-tooltip": "1.2.4",
    "clsx": "2.1.1",
    "destyle.css": "4.0.1",
    "lucide-react": "0.507.0",
    "nanoid": "5.1.5",
    "react": "18.3.1",
    "react-resizable-panels": "2.1.9",
    "ts-pattern": "5.7.0",
    "vaul": "1.1.2"
  },
  "devDependencies": {
    "@biomejs/biome": "1.9.4",
    "@liam-hq/configs": "workspace:*",
    "@storybook/react": "8.6.12",
    "@types/react": "18",
    "eslint": "9.25.1",
    "typed-css-modules": "0.9.1",
    "typescript": "5.8.3"
  },
  "scripts": {
    "dev": "concurrently \"pnpm:dev:*\"",
    "dev:css": "tcm src --watch",
    "fmt": "concurrently \"pnpm:fmt:*\"",
    "fmt:biome": "biome check --write --unsafe .",
    "fmt:eslint": "eslint --fix .",
    "gen": "concurrently \"pnpm:gen:*\"",
    "gen:css": "tcm src",
    "lint": "concurrently \"pnpm:lint:*\"",
    "lint:biome": "biome check .",
    "lint:eslint": "eslint .",
    "lint:tsc": "tsc --noEmit"
  }
}<|MERGE_RESOLUTION|>--- conflicted
+++ resolved
@@ -7,11 +7,8 @@
   },
   "main": "src/index.ts",
   "dependencies": {
-<<<<<<< HEAD
     "@radix-ui/react-context-menu": "2.2.14",
-=======
     "@radix-ui/react-collapsible": "1.1.10",
->>>>>>> 332b9880
     "@radix-ui/react-dialog": "1.1.11",
     "@radix-ui/react-dropdown-menu": "2.1.12",
     "@radix-ui/react-radio-group": "1.3.4",
