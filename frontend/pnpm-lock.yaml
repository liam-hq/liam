--- conflicted
+++ resolved
@@ -116,7 +116,7 @@
         specifier: 4.1.1
         version: 4.1.1
       pg-query-emscripten:
-        specifier: ^5.1.0
+        specifier: 5.1.0
         version: 5.1.0
       pluralize-esm:
         specifier: 9.0.5
@@ -627,19 +627,12 @@
     peerDependencies:
       tslib: '2'
 
-<<<<<<< HEAD
-=======
   '@manypkg/find-root@1.1.0':
     resolution: {integrity: sha512-mki5uBvhHzO8kYYix/WRy2WX8S3B5wdVSc9D6KcU5lQNglP2yt58/VfLuAK49glRXChosY8ap2oJ1qgma3GUVA==}
 
   '@manypkg/get-packages@1.1.3':
     resolution: {integrity: sha512-fo+QhuU3qE/2TQMQmbVMqaQ6EWbMhi4ABWP+O4AM1NqPBuy0OrApV5LO6BrrgnhtAHS2NH6RrVk9OL181tTi8A==}
 
-  '@mapbox/node-pre-gyp@1.0.11':
-    resolution: {integrity: sha512-Yhlar6v9WQgUp/He7BdgzOz8lqMQ8sU+jkCq7Wx8Myc5YFJLbEe7lgui/V7G1qB1DJykHSGwreceSaD60Y0PUQ==}
-    hasBin: true
-
->>>>>>> b8d53041
   '@nodelib/fs.scandir@2.1.5':
     resolution: {integrity: sha512-vq24Bq3ym5HEQm2NKCr3yXDwjc7vTsEThRDnkp2DK9p1uqLR+DHurm/NOTo0KG7HYHU7eppKZj3MyqYuMBf62g==}
     engines: {node: '>= 8'}
@@ -1821,17 +1814,10 @@
   destyle.css@4.0.1:
     resolution: {integrity: sha512-G9iyW0JfRkgdxhbWQeuLdO1KZ40nzKssHtArbSFvaU/w44G0cZ5v3u4bHY829INSu480J/fxae+lTm225mN3Vw==}
 
-<<<<<<< HEAD
-=======
   detect-indent@6.1.0:
     resolution: {integrity: sha512-reYkTUJAZb9gUuZ2RvVCNhVHdg62RHnJ7WJl8ftMi4diZ6NWlciOzQN88pUhSELEwflJht4oQDv0F0BMlwaYtA==}
     engines: {node: '>=8'}
 
-  detect-libc@2.0.3:
-    resolution: {integrity: sha512-bwy0MGW55bG41VqxxypOsdSdGqLwXPI/focwgTYCFMbdUiBAxLg9CFzG08sz2aqzknwiX7Hkl0bQENjg8iLByw==}
-    engines: {node: '>=8'}
-
->>>>>>> b8d53041
   detect-node-es@1.1.0:
     resolution: {integrity: sha512-ypdmJU/TbBby2Dxibuv7ZLW3Bs1QEmM7nHjEANfohJLvE0XVujisn1qPJcZxg+qDucsr+bP6fLD1rPS3AhJ7EQ==}
 
@@ -2691,17 +2677,10 @@
     resolution: {integrity: sha512-d3qXVTF/s+W+CdJ5A29wywV2n8CQQYahlgz2bFiA+4eVNJbHJodPZ+/gXwPGh0bOqA+j8S+6+ckmvLGPk1QpxQ==}
     engines: {node: '>=8'}
 
-<<<<<<< HEAD
-=======
-  p-map@4.0.0:
-    resolution: {integrity: sha512-/bjOqmgETBYB5BoEeGVea8dmvHb2m9GLy1E9W43yeyfP6QQCZGFNa+XRceJEuDB6zqr+gKpIAmlLebMpykw/MQ==}
-    engines: {node: '>=10'}
-
   p-try@2.2.0:
     resolution: {integrity: sha512-R4nPAVTAU0B9D35/Gk3uJf/7XYbQcyohSKdvAxIRSNghFl4e71hVoGnBNQz9cWaXxO2I10KTC+3jMdvvoKw6dQ==}
     engines: {node: '>=6'}
 
->>>>>>> b8d53041
   pac-proxy-agent@7.0.2:
     resolution: {integrity: sha512-BFi3vZnO9X5Qt6NRz7ZOaPja3ic0PhlsmCRYLOpN11+mWBCR6XJDqW5RF3j8jm4WGGQZtBA+bTfxYzeKW73eHg==}
     engines: {node: '>= 14'}
@@ -3264,17 +3243,10 @@
     engines: {node: '>=18.18.0'}
     hasBin: true
 
-<<<<<<< HEAD
-=======
-  tar@6.2.1:
-    resolution: {integrity: sha512-DZ4yORTwrbTj/7MZYq2w+/ZFdI6OZ/f9SFHR+71gIVUZhOQPHzVCLpvRnPgyaMpfWxxk/4ONva3GQSyNIKRv6A==}
-    engines: {node: '>=10'}
-
   term-size@2.2.1:
     resolution: {integrity: sha512-wK0Ri4fOGjv/XPy8SBHZChl8CM7uMc5VML7SqiQ0zG7+J5Vr+RMQDoHa2CNT6KHUnTGIXH34UDMkPzAUyapBZg==}
     engines: {node: '>=8'}
 
->>>>>>> b8d53041
   thingies@1.21.0:
     resolution: {integrity: sha512-hsqsJsFMsV+aD4s3CWKk85ep/3I9XzYV/IXaSouJMYIoDlgyi11cBhsqYe9/geRfB0YIikBQg6raRaM+nIMP9g==}
     engines: {node: '>=10.18'}
@@ -3434,19 +3406,10 @@
     resolution: {integrity: sha512-lRfVq8fE8gz6QMBuDM6a+LO3IAzTi05H6gCVaUpir2E1Rwpo4ZUog45KpNXKC/Mn3Yb9UDuHumeFTo9iV/D9FQ==}
     engines: {node: '>=18'}
 
-<<<<<<< HEAD
-=======
-  unique-filename@1.1.1:
-    resolution: {integrity: sha512-Vmp0jIp2ln35UTXuryvjzkjGdRyf9b2lTXuSYUiPmzRcl3FDtYqAwOnTJkAngD9SWhnoJzDbTKwaOrZ+STtxNQ==}
-
-  unique-slug@2.0.2:
-    resolution: {integrity: sha512-zoWr9ObaxALD3DOPfjPSqxt4fnZiWblxHIgeWqW8x7UqDzEtHEQLzji2cuJYQFCU6KmoJikOYAZlrTHHebjx2w==}
-
   universalify@0.1.2:
     resolution: {integrity: sha512-rBJeI5CXAlmy1pV+617WB9J63U6XcazHHF2f2dbJix4XzpUF0RS3Zbj0FGIOCAva5P/d/GBOYaACQ1w+0azUkg==}
     engines: {node: '>= 4.0.0'}
 
->>>>>>> b8d53041
   universalify@2.0.1:
     resolution: {integrity: sha512-gptHNQghINnc/vTGIk0SOFGFNXw7JVrlRUtConJRlvaw6DuX0wO5Jeko9sWrMBhh+PsYAZ7oXAiOnf/UKogyiw==}
     engines: {node: '>= 10.0.0'}
@@ -4153,8 +4116,6 @@
     dependencies:
       tslib: 2.7.0
 
-<<<<<<< HEAD
-=======
   '@manypkg/find-root@1.1.0':
     dependencies:
       '@babel/runtime': 7.25.6
@@ -4171,22 +4132,6 @@
       globby: 11.1.0
       read-yaml-file: 1.1.0
 
-  '@mapbox/node-pre-gyp@1.0.11(encoding@0.1.13)':
-    dependencies:
-      detect-libc: 2.0.3
-      https-proxy-agent: 5.0.1
-      make-dir: 3.1.0
-      node-fetch: 2.7.0(encoding@0.1.13)
-      nopt: 5.0.0
-      npmlog: 5.0.1
-      rimraf: 3.0.2
-      semver: 7.6.3
-      tar: 6.2.1
-    transitivePeerDependencies:
-      - encoding
-      - supports-color
-
->>>>>>> b8d53041
   '@nodelib/fs.scandir@2.1.5':
     dependencies:
       '@nodelib/fs.stat': 2.0.5
@@ -5425,13 +5370,8 @@
 
   destyle.css@4.0.1: {}
 
-<<<<<<< HEAD
-=======
   detect-indent@6.1.0: {}
 
-  detect-libc@2.0.3: {}
-
->>>>>>> b8d53041
   detect-node-es@1.1.0: {}
 
   diff@4.0.2: {}
@@ -6343,15 +6283,8 @@
     dependencies:
       aggregate-error: 3.1.0
 
-<<<<<<< HEAD
-=======
-  p-map@4.0.0:
-    dependencies:
-      aggregate-error: 3.1.0
-
   p-try@2.2.0: {}
 
->>>>>>> b8d53041
   pac-proxy-agent@7.0.2:
     dependencies:
       '@tootallnate/quickjs-emscripten': 0.23.0
@@ -6980,20 +6913,8 @@
     transitivePeerDependencies:
       - typescript
 
-<<<<<<< HEAD
-=======
-  tar@6.2.1:
-    dependencies:
-      chownr: 2.0.0
-      fs-minipass: 2.1.0
-      minipass: 5.0.0
-      minizlib: 2.1.2
-      mkdirp: 1.0.4
-      yallist: 4.0.0
-
   term-size@2.2.1: {}
 
->>>>>>> b8d53041
   thingies@1.21.0(tslib@2.7.0):
     dependencies:
       tslib: 2.7.0
@@ -7129,19 +7050,8 @@
 
   unicorn-magic@0.1.0: {}
 
-<<<<<<< HEAD
-=======
-  unique-filename@1.1.1:
-    dependencies:
-      unique-slug: 2.0.2
-
-  unique-slug@2.0.2:
-    dependencies:
-      imurmurhash: 0.1.4
-
   universalify@0.1.2: {}
 
->>>>>>> b8d53041
   universalify@2.0.1: {}
 
   unpipe@1.0.0: {}
