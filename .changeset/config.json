--- conflicted
+++ resolved
@@ -21,10 +21,7 @@
     "@liam-hq/jobs",
     "@liam-hq/storybook",
     "@liam-hq/schema-bench",
-<<<<<<< HEAD
-    "@liam-hq/github"
-=======
+    "@liam-hq/github",
     "@liam-hq/artifact"
->>>>>>> e6b48d8a
   ]
 }