--- conflicted
+++ resolved
@@ -3066,24 +3066,6 @@
 
 
 
-<<<<<<< HEAD
-=======
-<a name="@mastra/core"></a>
-### @mastra/core v0.9.4
-#### 
-
-##### Paths
-* /home/runner/work/liam/liam
-
-Elastic-2.0 manually approved
-
->The license is Elastic-2.0. This is not an OSS license, so to be on the safe side, we'll approve it on a package-by-package basis.
-
-><cite> Liam @FunamaYukina 2025-05-13</cite>
-
-
-
->>>>>>> 5b44d44c
 <a name="@mdx-js/mdx"></a>
 ### @mdx-js/mdx v3.1.0
 #### 
